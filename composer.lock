{
    "_readme": [
        "This file locks the dependencies of your project to a known state",
        "Read more about it at https://getcomposer.org/doc/01-basic-usage.md#composer-lock-the-lock-file",
        "This file is @generated automatically"
    ],
<<<<<<< HEAD
    "hash": "101afc7db7a5cd219032d1bca895ecf2",
    "content-hash": "bc9aa2989c06aa79b8c4148a90162243",
=======
    "hash": "0702320f220caa19a600aaa373a35df5",
    "content-hash": "5b06b46a1223048a3c681c010106a28e",
>>>>>>> 48e80ba2
    "packages": [],
    "packages-dev": [
        {
            "name": "10up/wp_mock",
            "version": "0.1.1",
            "source": {
                "type": "git",
                "url": "https://github.com/10up/wp_mock.git",
<<<<<<< HEAD
                "reference": "3e032aac29063cf03eec13946597338781bc7082"
            },
            "dist": {
                "type": "zip",
                "url": "https://api.github.com/repos/10up/wp_mock/zipball/3e032aac29063cf03eec13946597338781bc7082",
                "reference": "3e032aac29063cf03eec13946597338781bc7082",
=======
                "reference": "04e1e14fdcc4240a07f9f6c2e45029de5714dd3e"
            },
            "dist": {
                "type": "zip",
                "url": "https://api.github.com/repos/10up/wp_mock/zipball/04e1e14fdcc4240a07f9f6c2e45029de5714dd3e",
                "reference": "04e1e14fdcc4240a07f9f6c2e45029de5714dd3e",
>>>>>>> 48e80ba2
                "shasum": ""
            },
            "require": {
                "antecedent/patchwork": "~1.2",
                "mockery/mockery": "~0.8",
                "php": ">=5.3.2"
            },
            "require-dev": {
                "phpunit/phpunit": "~3.7"
            },
            "type": "library",
            "autoload": {
                "psr-0": {
                    "WP_Mock\\": "./"
                },
                "classmap": [
                    "WP_Mock.php"
                ]
            },
            "notification-url": "https://packagist.org/downloads/",
            "license": [
                "GPL-2.0+"
            ],
            "description": "A mocking library to take the pain out of unit testing for WordPress",
<<<<<<< HEAD
            "time": "2015-08-19 23:01:51"
        },
        {
            "name": "antecedent/patchwork",
            "version": "1.3.5",
            "source": {
                "type": "git",
                "url": "https://github.com/antecedent/patchwork.git",
                "reference": "908a233f8a374f02b02ff5e3d6ba687ca506d57d"
            },
            "dist": {
                "type": "zip",
                "url": "https://api.github.com/repos/antecedent/patchwork/zipball/908a233f8a374f02b02ff5e3d6ba687ca506d57d",
                "reference": "908a233f8a374f02b02ff5e3d6ba687ca506d57d",
=======
            "time": "2015-03-31 18:55:45"
        },
        {
            "name": "antecedent/patchwork",
            "version": "1.4.0",
            "source": {
                "type": "git",
                "url": "https://github.com/antecedent/patchwork.git",
                "reference": "e7b7f0104f0602d57c7085f3bf858ba171a81aef"
            },
            "dist": {
                "type": "zip",
                "url": "https://api.github.com/repos/antecedent/patchwork/zipball/e7b7f0104f0602d57c7085f3bf858ba171a81aef",
                "reference": "e7b7f0104f0602d57c7085f3bf858ba171a81aef",
>>>>>>> 48e80ba2
                "shasum": ""
            },
            "require": {
                "php": ">=5.4.0"
            },
            "type": "library",
            "autoload": {
                "files": [
                    "src/QuietBootstrap.php"
                ]
            },
            "notification-url": "https://packagist.org/downloads/",
            "license": [
                "MIT"
            ],
            "authors": [
                {
                    "name": "Ignas Rudaitis",
                    "email": "ignas.rudaitis@gmail.com"
                }
            ],
            "description": "Monkey-patching for PHP, in PHP.",
            "keywords": [
                "aop",
                "aspect",
                "interception",
                "monkeypatching",
                "redefinition",
                "runkit",
                "testing"
            ],
<<<<<<< HEAD
            "time": "2015-10-09 18:20:06"
=======
            "time": "2016-01-15 21:23:51"
>>>>>>> 48e80ba2
        },
        {
            "name": "behat/behat",
            "version": "v2.5.5",
            "source": {
                "type": "git",
                "url": "https://github.com/Behat/Behat.git",
                "reference": "c1e48826b84669c97a1efa78459aedfdcdcf2120"
            },
            "dist": {
                "type": "zip",
                "url": "https://api.github.com/repos/Behat/Behat/zipball/c1e48826b84669c97a1efa78459aedfdcdcf2120",
                "reference": "c1e48826b84669c97a1efa78459aedfdcdcf2120",
                "shasum": ""
            },
            "require": {
                "behat/gherkin": "~2.3.0",
                "php": ">=5.3.1",
                "symfony/config": "~2.3",
                "symfony/console": "~2.0",
                "symfony/dependency-injection": "~2.0",
                "symfony/event-dispatcher": "~2.0",
                "symfony/finder": "~2.0",
                "symfony/translation": "~2.3",
                "symfony/yaml": "~2.0"
            },
            "require-dev": {
                "phpunit/phpunit": "~3.7.19"
            },
            "suggest": {
                "behat/mink-extension": "for integration with Mink testing framework",
                "behat/symfony2-extension": "for integration with Symfony2 web framework",
                "behat/yii-extension": "for integration with Yii web framework"
            },
            "bin": [
                "bin/behat"
            ],
            "type": "library",
            "autoload": {
                "psr-0": {
                    "Behat\\Behat": "src/"
                }
            },
            "notification-url": "https://packagist.org/downloads/",
            "license": [
                "MIT"
            ],
            "authors": [
                {
                    "name": "Konstantin Kudryashov",
                    "email": "ever.zet@gmail.com",
                    "homepage": "http://everzet.com"
                }
            ],
            "description": "Scenario-oriented BDD framework for PHP 5.3",
            "homepage": "http://behat.org/",
            "keywords": [
                "BDD",
                "Behat",
                "Symfony2"
            ],
            "time": "2015-06-01 09:37:55"
        },
        {
            "name": "behat/gherkin",
            "version": "v2.3.5",
            "source": {
                "type": "git",
                "url": "https://github.com/Behat/Gherkin.git",
                "reference": "2b33963da5525400573560c173ab5c9c057e1852"
            },
            "dist": {
                "type": "zip",
                "url": "https://api.github.com/repos/Behat/Gherkin/zipball/2b33963da5525400573560c173ab5c9c057e1852",
                "reference": "2b33963da5525400573560c173ab5c9c057e1852",
                "shasum": ""
            },
            "require": {
                "php": ">=5.3.1",
                "symfony/finder": "~2.0"
            },
            "require-dev": {
                "symfony/config": "~2.0",
                "symfony/translation": "~2.0",
                "symfony/yaml": "~2.0"
            },
            "suggest": {
                "symfony/config": "If you want to use Config component to manage resources",
                "symfony/translation": "If you want to use Symfony2 translations adapter",
                "symfony/yaml": "If you want to parse features, represented in YAML files"
            },
            "type": "library",
            "extra": {
                "branch-alias": {
                    "dev-develop": "2.2-dev"
                }
            },
            "autoload": {
                "psr-0": {
                    "Behat\\Gherkin": "src/"
                }
            },
            "notification-url": "https://packagist.org/downloads/",
            "license": [
                "MIT"
            ],
            "authors": [
                {
                    "name": "Konstantin Kudryashov",
                    "email": "ever.zet@gmail.com",
                    "homepage": "http://everzet.com"
                }
            ],
            "description": "Gherkin DSL parser for PHP 5.3",
            "homepage": "http://behat.org/",
            "keywords": [
                "BDD",
                "Behat",
                "DSL",
                "Symfony2",
                "parser"
            ],
            "time": "2013-10-15 11:22:17"
        },
        {
            "name": "codeclimate/php-test-reporter",
            "version": "dev-master",
            "source": {
                "type": "git",
                "url": "https://github.com/codeclimate/php-test-reporter.git",
<<<<<<< HEAD
                "reference": "892163d67e3bd9c190d43655acb69657da765c7b"
            },
            "dist": {
                "type": "zip",
                "url": "https://api.github.com/repos/codeclimate/php-test-reporter/zipball/892163d67e3bd9c190d43655acb69657da765c7b",
                "reference": "892163d67e3bd9c190d43655acb69657da765c7b",
=======
                "reference": "245ba3466af2a294a0d8e6b203eff98a86f8d6de"
            },
            "dist": {
                "type": "zip",
                "url": "https://api.github.com/repos/codeclimate/php-test-reporter/zipball/245ba3466af2a294a0d8e6b203eff98a86f8d6de",
                "reference": "245ba3466af2a294a0d8e6b203eff98a86f8d6de",
>>>>>>> 48e80ba2
                "shasum": ""
            },
            "require": {
                "ext-curl": "*",
                "php": ">=5.3",
                "satooshi/php-coveralls": "^1.0",
                "symfony/console": "^2.0"
            },
            "require-dev": {
                "ext-xdebug": "*",
                "phpunit/phpunit": "3.7.*@stable",
                "tm/tooly-composer-script": "^1.0"
            },
            "bin": [
                "composer/bin/test-reporter"
            ],
            "type": "library",
            "extra": {
                "branch-alias": {
<<<<<<< HEAD
                    "dev-master": "0.2.x-dev"
=======
                    "dev-master": "0.3.x-dev"
                },
                "tools": {
                    "box": {
                        "url": "https://github.com/box-project/box2/releases/download/2.7.2/box-2.7.2.phar",
                        "only-dev": true
                    }
>>>>>>> 48e80ba2
                }
            },
            "autoload": {
                "psr-4": {
                    "CodeClimate\\PhpTestReporter\\": "src/"
                }
            },
            "notification-url": "https://packagist.org/downloads/",
            "license": [
                "MIT"
            ],
            "authors": [
                {
                    "name": "Code Climate",
                    "email": "hello@codeclimate.com",
                    "homepage": "https://codeclimate.com"
                }
            ],
            "description": "PHP client for reporting test coverage to Code Climate",
            "homepage": "https://github.com/codeclimate/php-test-reporter",
            "keywords": [
                "codeclimate",
                "coverage"
            ],
<<<<<<< HEAD
            "time": "2015-10-15 14:41:10"
=======
            "time": "2016-07-29 20:15:06"
>>>>>>> 48e80ba2
        },
        {
            "name": "doctrine/instantiator",
            "version": "1.0.5",
            "source": {
                "type": "git",
                "url": "https://github.com/doctrine/instantiator.git",
                "reference": "8e884e78f9f0eb1329e445619e04456e64d8051d"
            },
            "dist": {
                "type": "zip",
                "url": "https://api.github.com/repos/doctrine/instantiator/zipball/8e884e78f9f0eb1329e445619e04456e64d8051d",
                "reference": "8e884e78f9f0eb1329e445619e04456e64d8051d",
                "shasum": ""
            },
            "require": {
                "php": ">=5.3,<8.0-DEV"
            },
            "require-dev": {
                "athletic/athletic": "~0.1.8",
                "ext-pdo": "*",
                "ext-phar": "*",
                "phpunit/phpunit": "~4.0",
                "squizlabs/php_codesniffer": "~2.0"
            },
            "type": "library",
            "extra": {
                "branch-alias": {
                    "dev-master": "1.0.x-dev"
                }
            },
            "autoload": {
                "psr-4": {
                    "Doctrine\\Instantiator\\": "src/Doctrine/Instantiator/"
                }
            },
            "notification-url": "https://packagist.org/downloads/",
            "license": [
                "MIT"
            ],
            "authors": [
                {
                    "name": "Marco Pivetta",
                    "email": "ocramius@gmail.com",
                    "homepage": "http://ocramius.github.com/"
                }
            ],
            "description": "A small, lightweight utility to instantiate objects in PHP without invoking their constructors",
            "homepage": "https://github.com/doctrine/instantiator",
            "keywords": [
                "constructor",
                "instantiate"
            ],
            "time": "2015-06-14 21:17:01"
        },
        {
            "name": "guzzle/guzzle",
            "version": "v3.9.3",
            "source": {
                "type": "git",
                "url": "https://github.com/guzzle/guzzle3.git",
                "reference": "0645b70d953bc1c067bbc8d5bc53194706b628d9"
            },
            "dist": {
                "type": "zip",
                "url": "https://api.github.com/repos/guzzle/guzzle3/zipball/0645b70d953bc1c067bbc8d5bc53194706b628d9",
                "reference": "0645b70d953bc1c067bbc8d5bc53194706b628d9",
                "shasum": ""
            },
            "require": {
                "ext-curl": "*",
                "php": ">=5.3.3",
                "symfony/event-dispatcher": "~2.1"
            },
            "replace": {
                "guzzle/batch": "self.version",
                "guzzle/cache": "self.version",
                "guzzle/common": "self.version",
                "guzzle/http": "self.version",
                "guzzle/inflection": "self.version",
                "guzzle/iterator": "self.version",
                "guzzle/log": "self.version",
                "guzzle/parser": "self.version",
                "guzzle/plugin": "self.version",
                "guzzle/plugin-async": "self.version",
                "guzzle/plugin-backoff": "self.version",
                "guzzle/plugin-cache": "self.version",
                "guzzle/plugin-cookie": "self.version",
                "guzzle/plugin-curlauth": "self.version",
                "guzzle/plugin-error-response": "self.version",
                "guzzle/plugin-history": "self.version",
                "guzzle/plugin-log": "self.version",
                "guzzle/plugin-md5": "self.version",
                "guzzle/plugin-mock": "self.version",
                "guzzle/plugin-oauth": "self.version",
                "guzzle/service": "self.version",
                "guzzle/stream": "self.version"
            },
            "require-dev": {
                "doctrine/cache": "~1.3",
                "monolog/monolog": "~1.0",
                "phpunit/phpunit": "3.7.*",
                "psr/log": "~1.0",
                "symfony/class-loader": "~2.1",
                "zendframework/zend-cache": "2.*,<2.3",
                "zendframework/zend-log": "2.*,<2.3"
            },
            "suggest": {
                "guzzlehttp/guzzle": "Guzzle 5 has moved to a new package name. The package you have installed, Guzzle 3, is deprecated."
            },
            "type": "library",
            "extra": {
                "branch-alias": {
                    "dev-master": "3.9-dev"
                }
            },
            "autoload": {
                "psr-0": {
                    "Guzzle": "src/",
                    "Guzzle\\Tests": "tests/"
                }
            },
            "notification-url": "https://packagist.org/downloads/",
            "license": [
                "MIT"
            ],
            "authors": [
                {
                    "name": "Michael Dowling",
                    "email": "mtdowling@gmail.com",
                    "homepage": "https://github.com/mtdowling"
                },
                {
                    "name": "Guzzle Community",
                    "homepage": "https://github.com/guzzle/guzzle/contributors"
                }
            ],
            "description": "PHP HTTP client. This library is deprecated in favor of https://packagist.org/packages/guzzlehttp/guzzle",
            "homepage": "http://guzzlephp.org/",
            "keywords": [
                "client",
                "curl",
                "framework",
                "http",
                "http client",
                "rest",
                "web service"
            ],
            "abandoned": "guzzlehttp/guzzle",
            "time": "2015-03-18 18:23:50"
        },
        {
            "name": "hamcrest/hamcrest-php",
            "version": "v1.2.2",
            "source": {
                "type": "git",
                "url": "https://github.com/hamcrest/hamcrest-php.git",
                "reference": "b37020aa976fa52d3de9aa904aa2522dc518f79c"
            },
            "dist": {
                "type": "zip",
                "url": "https://api.github.com/repos/hamcrest/hamcrest-php/zipball/b37020aa976fa52d3de9aa904aa2522dc518f79c",
                "reference": "b37020aa976fa52d3de9aa904aa2522dc518f79c",
                "shasum": ""
            },
            "require": {
                "php": ">=5.3.2"
            },
            "replace": {
                "cordoval/hamcrest-php": "*",
                "davedevelopment/hamcrest-php": "*",
                "kodova/hamcrest-php": "*"
            },
            "require-dev": {
                "phpunit/php-file-iterator": "1.3.3",
                "satooshi/php-coveralls": "dev-master"
            },
            "type": "library",
            "autoload": {
                "classmap": [
                    "hamcrest"
                ],
                "files": [
                    "hamcrest/Hamcrest.php"
                ]
            },
            "notification-url": "https://packagist.org/downloads/",
            "license": [
                "BSD"
            ],
            "description": "This is the PHP port of Hamcrest Matchers",
            "keywords": [
                "test"
            ],
            "time": "2015-05-11 14:41:42"
        },
        {
            "name": "mockery/mockery",
            "version": "0.9.5",
            "source": {
                "type": "git",
                "url": "https://github.com/padraic/mockery.git",
                "reference": "4db079511a283e5aba1b3c2fb19037c645e70fc2"
            },
            "dist": {
                "type": "zip",
                "url": "https://api.github.com/repos/padraic/mockery/zipball/4db079511a283e5aba1b3c2fb19037c645e70fc2",
                "reference": "4db079511a283e5aba1b3c2fb19037c645e70fc2",
                "shasum": ""
            },
            "require": {
                "hamcrest/hamcrest-php": "~1.1",
                "lib-pcre": ">=7.0",
                "php": ">=5.3.2"
            },
            "require-dev": {
                "phpunit/phpunit": "~4.0"
            },
            "type": "library",
            "extra": {
                "branch-alias": {
                    "dev-master": "0.9.x-dev"
                }
            },
            "autoload": {
                "psr-0": {
                    "Mockery": "library/"
                }
            },
            "notification-url": "https://packagist.org/downloads/",
            "license": [
                "BSD-3-Clause"
            ],
            "authors": [
                {
                    "name": "Pádraic Brady",
                    "email": "padraic.brady@gmail.com",
                    "homepage": "http://blog.astrumfutura.com"
                },
                {
                    "name": "Dave Marshall",
                    "email": "dave.marshall@atstsolutions.co.uk",
                    "homepage": "http://davedevelopment.co.uk"
                }
            ],
            "description": "Mockery is a simple yet flexible PHP mock object framework for use in unit testing with PHPUnit, PHPSpec or any other testing framework. Its core goal is to offer a test double framework with a succinct API capable of clearly defining all possible object operations and interactions using a human readable Domain Specific Language (DSL). Designed as a drop in alternative to PHPUnit's phpunit-mock-objects library, Mockery is easy to integrate with PHPUnit and can operate alongside phpunit-mock-objects without the World ending.",
            "homepage": "http://github.com/padraic/mockery",
            "keywords": [
                "BDD",
                "TDD",
                "library",
                "mock",
                "mock objects",
                "mockery",
                "stub",
                "test",
                "test double",
                "testing"
            ],
            "time": "2016-05-22 21:52:33"
        },
        {
            "name": "myclabs/deep-copy",
            "version": "1.5.1",
            "source": {
                "type": "git",
                "url": "https://github.com/myclabs/DeepCopy.git",
                "reference": "a8773992b362b58498eed24bf85005f363c34771"
            },
            "dist": {
                "type": "zip",
                "url": "https://api.github.com/repos/myclabs/DeepCopy/zipball/a8773992b362b58498eed24bf85005f363c34771",
                "reference": "a8773992b362b58498eed24bf85005f363c34771",
                "shasum": ""
            },
            "require": {
                "php": ">=5.4.0"
            },
            "require-dev": {
                "doctrine/collections": "1.*",
                "phpunit/phpunit": "~4.1"
            },
            "type": "library",
            "autoload": {
                "psr-4": {
                    "DeepCopy\\": "src/DeepCopy/"
                }
            },
            "notification-url": "https://packagist.org/downloads/",
            "license": [
                "MIT"
            ],
            "description": "Create deep copies (clones) of your objects",
            "homepage": "https://github.com/myclabs/DeepCopy",
            "keywords": [
                "clone",
                "copy",
                "duplicate",
                "object",
                "object graph"
            ],
            "time": "2015-11-20 12:04:31"
        },
        {
            "name": "phpdocumentor/reflection-common",
            "version": "1.0",
            "source": {
                "type": "git",
                "url": "https://github.com/phpDocumentor/ReflectionCommon.git",
                "reference": "144c307535e82c8fdcaacbcfc1d6d8eeb896687c"
            },
            "dist": {
                "type": "zip",
                "url": "https://api.github.com/repos/phpDocumentor/ReflectionCommon/zipball/144c307535e82c8fdcaacbcfc1d6d8eeb896687c",
                "reference": "144c307535e82c8fdcaacbcfc1d6d8eeb896687c",
                "shasum": ""
            },
            "require": {
                "php": ">=5.5"
            },
            "require-dev": {
                "phpunit/phpunit": "^4.6"
            },
            "type": "library",
            "extra": {
                "branch-alias": {
                    "dev-master": "1.0.x-dev"
                }
            },
            "autoload": {
                "psr-4": {
                    "phpDocumentor\\Reflection\\": [
                        "src"
                    ]
                }
            },
            "notification-url": "https://packagist.org/downloads/",
            "license": [
                "MIT"
            ],
            "authors": [
                {
                    "name": "Jaap van Otterdijk",
                    "email": "opensource@ijaap.nl"
                }
            ],
            "description": "Common reflection classes used by phpdocumentor to reflect the code structure",
            "homepage": "http://www.phpdoc.org",
            "keywords": [
                "FQSEN",
                "phpDocumentor",
                "phpdoc",
                "reflection",
                "static analysis"
            ],
            "time": "2015-12-27 11:43:31"
        },
        {
            "name": "phpdocumentor/reflection-docblock",
            "version": "3.1.0",
            "source": {
                "type": "git",
                "url": "https://github.com/phpDocumentor/ReflectionDocBlock.git",
                "reference": "9270140b940ff02e58ec577c237274e92cd40cdd"
            },
            "dist": {
                "type": "zip",
                "url": "https://api.github.com/repos/phpDocumentor/ReflectionDocBlock/zipball/9270140b940ff02e58ec577c237274e92cd40cdd",
                "reference": "9270140b940ff02e58ec577c237274e92cd40cdd",
                "shasum": ""
            },
            "require": {
                "php": ">=5.5",
                "phpdocumentor/reflection-common": "^1.0@dev",
                "phpdocumentor/type-resolver": "^0.2.0",
                "webmozart/assert": "^1.0"
            },
            "require-dev": {
                "mockery/mockery": "^0.9.4",
                "phpunit/phpunit": "^4.4"
            },
            "type": "library",
            "autoload": {
                "psr-4": {
                    "phpDocumentor\\Reflection\\": [
                        "src/"
                    ]
                }
            },
            "notification-url": "https://packagist.org/downloads/",
            "license": [
                "MIT"
            ],
            "authors": [
                {
                    "name": "Mike van Riel",
                    "email": "me@mikevanriel.com"
                }
            ],
            "description": "With this component, a library can provide support for annotations via DocBlocks or otherwise retrieve information that is embedded in a DocBlock.",
            "time": "2016-06-10 09:48:41"
        },
        {
            "name": "phpdocumentor/type-resolver",
            "version": "0.2",
            "source": {
                "type": "git",
                "url": "https://github.com/phpDocumentor/TypeResolver.git",
                "reference": "b39c7a5b194f9ed7bd0dd345c751007a41862443"
            },
            "dist": {
                "type": "zip",
                "url": "https://api.github.com/repos/phpDocumentor/TypeResolver/zipball/b39c7a5b194f9ed7bd0dd345c751007a41862443",
                "reference": "b39c7a5b194f9ed7bd0dd345c751007a41862443",
                "shasum": ""
            },
            "require": {
                "php": ">=5.5",
                "phpdocumentor/reflection-common": "^1.0"
            },
            "require-dev": {
                "mockery/mockery": "^0.9.4",
                "phpunit/phpunit": "^5.2||^4.8.24"
            },
            "type": "library",
            "extra": {
                "branch-alias": {
                    "dev-master": "1.0.x-dev"
                }
            },
            "autoload": {
                "psr-4": {
                    "phpDocumentor\\Reflection\\": [
                        "src/"
                    ]
                }
            },
            "notification-url": "https://packagist.org/downloads/",
            "license": [
                "MIT"
            ],
            "authors": [
                {
                    "name": "Mike van Riel",
                    "email": "me@mikevanriel.com"
                }
            ],
            "time": "2016-06-10 07:14:17"
        },
        {
            "name": "phpspec/prophecy",
<<<<<<< HEAD
            "version": "v1.5.0",
            "source": {
                "type": "git",
                "url": "https://github.com/phpspec/prophecy.git",
                "reference": "4745ded9307786b730d7a60df5cb5a6c43cf95f7"
            },
            "dist": {
                "type": "zip",
                "url": "https://api.github.com/repos/phpspec/prophecy/zipball/4745ded9307786b730d7a60df5cb5a6c43cf95f7",
                "reference": "4745ded9307786b730d7a60df5cb5a6c43cf95f7",
=======
            "version": "v1.6.1",
            "source": {
                "type": "git",
                "url": "https://github.com/phpspec/prophecy.git",
                "reference": "58a8137754bc24b25740d4281399a4a3596058e0"
            },
            "dist": {
                "type": "zip",
                "url": "https://api.github.com/repos/phpspec/prophecy/zipball/58a8137754bc24b25740d4281399a4a3596058e0",
                "reference": "58a8137754bc24b25740d4281399a4a3596058e0",
>>>>>>> 48e80ba2
                "shasum": ""
            },
            "require": {
                "doctrine/instantiator": "^1.0.2",
                "php": "^5.3|^7.0",
                "phpdocumentor/reflection-docblock": "^2.0|^3.0.2",
                "sebastian/comparator": "^1.1",
                "sebastian/recursion-context": "^1.0"
            },
            "require-dev": {
                "phpspec/phpspec": "^2.0"
            },
            "type": "library",
            "extra": {
                "branch-alias": {
                    "dev-master": "1.6.x-dev"
                }
            },
            "autoload": {
                "psr-0": {
                    "Prophecy\\": "src/"
                }
            },
            "notification-url": "https://packagist.org/downloads/",
            "license": [
                "MIT"
            ],
            "authors": [
                {
                    "name": "Konstantin Kudryashov",
                    "email": "ever.zet@gmail.com",
                    "homepage": "http://everzet.com"
                },
                {
                    "name": "Marcello Duarte",
                    "email": "marcello.duarte@gmail.com"
                }
            ],
            "description": "Highly opinionated mocking framework for PHP 5.3+",
            "homepage": "https://github.com/phpspec/prophecy",
            "keywords": [
                "Double",
                "Dummy",
                "fake",
                "mock",
                "spy",
                "stub"
            ],
<<<<<<< HEAD
            "time": "2015-08-13 10:07:40"
        },
        {
            "name": "phpunit/php-code-coverage",
            "version": "2.2.4",
            "source": {
                "type": "git",
                "url": "https://github.com/sebastianbergmann/php-code-coverage.git",
                "reference": "eabf68b476ac7d0f73793aada060f1c1a9bf8979"
            },
            "dist": {
                "type": "zip",
                "url": "https://api.github.com/repos/sebastianbergmann/php-code-coverage/zipball/eabf68b476ac7d0f73793aada060f1c1a9bf8979",
                "reference": "eabf68b476ac7d0f73793aada060f1c1a9bf8979",
=======
            "time": "2016-06-07 08:13:47"
        },
        {
            "name": "phpunit/php-code-coverage",
            "version": "4.0.1",
            "source": {
                "type": "git",
                "url": "https://github.com/sebastianbergmann/php-code-coverage.git",
                "reference": "5f3f7e736d6319d5f1fc402aff8b026da26709a3"
            },
            "dist": {
                "type": "zip",
                "url": "https://api.github.com/repos/sebastianbergmann/php-code-coverage/zipball/5f3f7e736d6319d5f1fc402aff8b026da26709a3",
                "reference": "5f3f7e736d6319d5f1fc402aff8b026da26709a3",
>>>>>>> 48e80ba2
                "shasum": ""
            },
            "require": {
                "php": "^5.6 || ^7.0",
                "phpunit/php-file-iterator": "~1.3",
                "phpunit/php-text-template": "~1.2",
                "phpunit/php-token-stream": "^1.4.2",
                "sebastian/code-unit-reverse-lookup": "~1.0",
                "sebastian/environment": "^1.3.2 || ^2.0",
                "sebastian/version": "~1.0|~2.0"
            },
            "require-dev": {
                "ext-xdebug": ">=2.1.4",
                "phpunit/phpunit": "^5.4"
            },
            "suggest": {
                "ext-dom": "*",
                "ext-xdebug": ">=2.4.0",
                "ext-xmlwriter": "*"
            },
            "type": "library",
            "extra": {
                "branch-alias": {
                    "dev-master": "4.0.x-dev"
                }
            },
            "autoload": {
                "classmap": [
                    "src/"
                ]
            },
            "notification-url": "https://packagist.org/downloads/",
            "license": [
                "BSD-3-Clause"
            ],
            "authors": [
                {
                    "name": "Sebastian Bergmann",
                    "email": "sb@sebastian-bergmann.de",
                    "role": "lead"
                }
            ],
            "description": "Library that provides collection, processing, and rendering functionality for PHP code coverage information.",
            "homepage": "https://github.com/sebastianbergmann/php-code-coverage",
            "keywords": [
                "coverage",
                "testing",
                "xunit"
            ],
<<<<<<< HEAD
            "time": "2015-10-06 15:47:00"
=======
            "time": "2016-07-26 14:39:29"
>>>>>>> 48e80ba2
        },
        {
            "name": "phpunit/php-file-iterator",
            "version": "1.4.1",
            "source": {
                "type": "git",
                "url": "https://github.com/sebastianbergmann/php-file-iterator.git",
                "reference": "6150bf2c35d3fc379e50c7602b75caceaa39dbf0"
            },
            "dist": {
                "type": "zip",
                "url": "https://api.github.com/repos/sebastianbergmann/php-file-iterator/zipball/6150bf2c35d3fc379e50c7602b75caceaa39dbf0",
                "reference": "6150bf2c35d3fc379e50c7602b75caceaa39dbf0",
                "shasum": ""
            },
            "require": {
                "php": ">=5.3.3"
            },
            "type": "library",
            "extra": {
                "branch-alias": {
                    "dev-master": "1.4.x-dev"
                }
            },
            "autoload": {
                "classmap": [
                    "src/"
                ]
            },
            "notification-url": "https://packagist.org/downloads/",
            "license": [
                "BSD-3-Clause"
            ],
            "authors": [
                {
                    "name": "Sebastian Bergmann",
                    "email": "sb@sebastian-bergmann.de",
                    "role": "lead"
                }
            ],
            "description": "FilterIterator implementation that filters files based on a list of suffixes.",
            "homepage": "https://github.com/sebastianbergmann/php-file-iterator/",
            "keywords": [
                "filesystem",
                "iterator"
            ],
            "time": "2015-06-21 13:08:43"
        },
        {
            "name": "phpunit/php-text-template",
            "version": "1.2.1",
            "source": {
                "type": "git",
                "url": "https://github.com/sebastianbergmann/php-text-template.git",
                "reference": "31f8b717e51d9a2afca6c9f046f5d69fc27c8686"
            },
            "dist": {
                "type": "zip",
                "url": "https://api.github.com/repos/sebastianbergmann/php-text-template/zipball/31f8b717e51d9a2afca6c9f046f5d69fc27c8686",
                "reference": "31f8b717e51d9a2afca6c9f046f5d69fc27c8686",
                "shasum": ""
            },
            "require": {
                "php": ">=5.3.3"
            },
            "type": "library",
            "autoload": {
                "classmap": [
                    "src/"
                ]
            },
            "notification-url": "https://packagist.org/downloads/",
            "license": [
                "BSD-3-Clause"
            ],
            "authors": [
                {
                    "name": "Sebastian Bergmann",
                    "email": "sebastian@phpunit.de",
                    "role": "lead"
                }
            ],
            "description": "Simple template engine.",
            "homepage": "https://github.com/sebastianbergmann/php-text-template/",
            "keywords": [
                "template"
            ],
            "time": "2015-06-21 13:50:34"
        },
        {
            "name": "phpunit/php-timer",
            "version": "1.0.8",
            "source": {
                "type": "git",
                "url": "https://github.com/sebastianbergmann/php-timer.git",
                "reference": "38e9124049cf1a164f1e4537caf19c99bf1eb260"
            },
            "dist": {
                "type": "zip",
                "url": "https://api.github.com/repos/sebastianbergmann/php-timer/zipball/38e9124049cf1a164f1e4537caf19c99bf1eb260",
                "reference": "38e9124049cf1a164f1e4537caf19c99bf1eb260",
                "shasum": ""
            },
            "require": {
                "php": ">=5.3.3"
            },
            "require-dev": {
                "phpunit/phpunit": "~4|~5"
            },
            "type": "library",
            "autoload": {
                "classmap": [
                    "src/"
                ]
            },
            "notification-url": "https://packagist.org/downloads/",
            "license": [
                "BSD-3-Clause"
            ],
            "authors": [
                {
                    "name": "Sebastian Bergmann",
                    "email": "sb@sebastian-bergmann.de",
                    "role": "lead"
                }
            ],
            "description": "Utility class for timing",
            "homepage": "https://github.com/sebastianbergmann/php-timer/",
            "keywords": [
                "timer"
            ],
            "time": "2016-05-12 18:03:57"
        },
        {
            "name": "phpunit/php-token-stream",
            "version": "1.4.8",
            "source": {
                "type": "git",
                "url": "https://github.com/sebastianbergmann/php-token-stream.git",
                "reference": "3144ae21711fb6cac0b1ab4cbe63b75ce3d4e8da"
            },
            "dist": {
                "type": "zip",
                "url": "https://api.github.com/repos/sebastianbergmann/php-token-stream/zipball/3144ae21711fb6cac0b1ab4cbe63b75ce3d4e8da",
                "reference": "3144ae21711fb6cac0b1ab4cbe63b75ce3d4e8da",
                "shasum": ""
            },
            "require": {
                "ext-tokenizer": "*",
                "php": ">=5.3.3"
            },
            "require-dev": {
                "phpunit/phpunit": "~4.2"
            },
            "type": "library",
            "extra": {
                "branch-alias": {
                    "dev-master": "1.4-dev"
                }
            },
            "autoload": {
                "classmap": [
                    "src/"
                ]
            },
            "notification-url": "https://packagist.org/downloads/",
            "license": [
                "BSD-3-Clause"
            ],
            "authors": [
                {
                    "name": "Sebastian Bergmann",
                    "email": "sebastian@phpunit.de"
                }
            ],
            "description": "Wrapper around PHP's tokenizer extension.",
            "homepage": "https://github.com/sebastianbergmann/php-token-stream/",
            "keywords": [
                "tokenizer"
            ],
            "time": "2015-09-15 10:49:45"
        },
        {
            "name": "phpunit/phpunit",
            "version": "5.4.8",
            "source": {
                "type": "git",
                "url": "https://github.com/sebastianbergmann/phpunit.git",
                "reference": "3132365e1430c091f208e120b8845d39c25f20e6"
            },
            "dist": {
                "type": "zip",
                "url": "https://api.github.com/repos/sebastianbergmann/phpunit/zipball/3132365e1430c091f208e120b8845d39c25f20e6",
                "reference": "3132365e1430c091f208e120b8845d39c25f20e6",
                "shasum": ""
            },
            "require": {
                "ext-dom": "*",
                "ext-json": "*",
                "ext-pcre": "*",
                "ext-reflection": "*",
                "ext-spl": "*",
                "myclabs/deep-copy": "~1.3",
                "php": "^5.6 || ^7.0",
                "phpspec/prophecy": "^1.3.1",
                "phpunit/php-code-coverage": "^4.0.1",
                "phpunit/php-file-iterator": "~1.4",
                "phpunit/php-text-template": "~1.2",
                "phpunit/php-timer": "^1.0.6",
                "phpunit/phpunit-mock-objects": "^3.2",
                "sebastian/comparator": "~1.1",
                "sebastian/diff": "~1.2",
                "sebastian/environment": "^1.3 || ^2.0",
                "sebastian/exporter": "~1.2",
                "sebastian/global-state": "~1.0",
                "sebastian/object-enumerator": "~1.0",
                "sebastian/resource-operations": "~1.0",
                "sebastian/version": "~1.0|~2.0",
                "symfony/yaml": "~2.1|~3.0"
            },
            "conflict": {
                "phpdocumentor/reflection-docblock": "3.0.2"
            },
            "suggest": {
                "phpunit/php-invoker": "~1.1"
            },
            "bin": [
                "phpunit"
            ],
            "type": "library",
            "extra": {
                "branch-alias": {
                    "dev-master": "5.4.x-dev"
                }
            },
            "autoload": {
                "classmap": [
                    "src/"
                ]
            },
            "notification-url": "https://packagist.org/downloads/",
            "license": [
                "BSD-3-Clause"
            ],
            "authors": [
                {
                    "name": "Sebastian Bergmann",
                    "email": "sebastian@phpunit.de",
                    "role": "lead"
                }
            ],
            "description": "The PHP Unit Testing framework.",
            "homepage": "https://phpunit.de/",
            "keywords": [
                "phpunit",
                "testing",
                "xunit"
            ],
            "time": "2016-07-26 14:48:00"
        },
        {
            "name": "phpunit/phpunit-mock-objects",
<<<<<<< HEAD
            "version": "2.3.8",
            "source": {
                "type": "git",
                "url": "https://github.com/sebastianbergmann/phpunit-mock-objects.git",
                "reference": "ac8e7a3db35738d56ee9a76e78a4e03d97628983"
            },
            "dist": {
                "type": "zip",
                "url": "https://api.github.com/repos/sebastianbergmann/phpunit-mock-objects/zipball/ac8e7a3db35738d56ee9a76e78a4e03d97628983",
                "reference": "ac8e7a3db35738d56ee9a76e78a4e03d97628983",
=======
            "version": "3.2.3",
            "source": {
                "type": "git",
                "url": "https://github.com/sebastianbergmann/phpunit-mock-objects.git",
                "reference": "b13d0d9426ced06958bd32104653526a6c998a52"
            },
            "dist": {
                "type": "zip",
                "url": "https://api.github.com/repos/sebastianbergmann/phpunit-mock-objects/zipball/b13d0d9426ced06958bd32104653526a6c998a52",
                "reference": "b13d0d9426ced06958bd32104653526a6c998a52",
>>>>>>> 48e80ba2
                "shasum": ""
            },
            "require": {
                "doctrine/instantiator": "^1.0.2",
<<<<<<< HEAD
                "php": ">=5.3.3",
                "phpunit/php-text-template": "~1.2",
                "sebastian/exporter": "~1.2"
=======
                "php": "^5.6 || ^7.0",
                "phpunit/php-text-template": "^1.2",
                "sebastian/exporter": "^1.2"
            },
            "conflict": {
                "phpunit/phpunit": "<5.4.0"
>>>>>>> 48e80ba2
            },
            "require-dev": {
                "phpunit/phpunit": "^5.4"
            },
            "suggest": {
                "ext-soap": "*"
            },
            "type": "library",
            "extra": {
                "branch-alias": {
                    "dev-master": "3.2.x-dev"
                }
            },
            "autoload": {
                "classmap": [
                    "src/"
                ]
            },
            "notification-url": "https://packagist.org/downloads/",
            "license": [
                "BSD-3-Clause"
            ],
            "authors": [
                {
                    "name": "Sebastian Bergmann",
                    "email": "sb@sebastian-bergmann.de",
                    "role": "lead"
                }
            ],
            "description": "Mock Object library for PHPUnit",
            "homepage": "https://github.com/sebastianbergmann/phpunit-mock-objects/",
            "keywords": [
                "mock",
                "xunit"
            ],
<<<<<<< HEAD
            "time": "2015-10-02 06:51:40"
=======
            "time": "2016-06-12 07:37:26"
>>>>>>> 48e80ba2
        },
        {
            "name": "psr/log",
            "version": "1.0.0",
            "source": {
                "type": "git",
                "url": "https://github.com/php-fig/log.git",
                "reference": "fe0936ee26643249e916849d48e3a51d5f5e278b"
            },
            "dist": {
                "type": "zip",
                "url": "https://api.github.com/repos/php-fig/log/zipball/fe0936ee26643249e916849d48e3a51d5f5e278b",
                "reference": "fe0936ee26643249e916849d48e3a51d5f5e278b",
                "shasum": ""
            },
            "type": "library",
            "autoload": {
                "psr-0": {
                    "Psr\\Log\\": ""
                }
            },
            "notification-url": "https://packagist.org/downloads/",
            "license": [
                "MIT"
            ],
            "authors": [
                {
                    "name": "PHP-FIG",
                    "homepage": "http://www.php-fig.org/"
                }
            ],
            "description": "Common interface for logging libraries",
            "keywords": [
                "log",
                "psr",
                "psr-3"
            ],
            "time": "2012-12-21 11:40:51"
        },
        {
            "name": "satooshi/php-coveralls",
            "version": "v1.0.1",
            "source": {
                "type": "git",
                "url": "https://github.com/satooshi/php-coveralls.git",
                "reference": "da51d304fe8622bf9a6da39a8446e7afd432115c"
            },
            "dist": {
                "type": "zip",
                "url": "https://api.github.com/repos/satooshi/php-coveralls/zipball/da51d304fe8622bf9a6da39a8446e7afd432115c",
                "reference": "da51d304fe8622bf9a6da39a8446e7afd432115c",
                "shasum": ""
            },
            "require": {
                "ext-json": "*",
                "ext-simplexml": "*",
                "guzzle/guzzle": "^2.8|^3.0",
                "php": ">=5.3.3",
                "psr/log": "^1.0",
                "symfony/config": "^2.1|^3.0",
                "symfony/console": "^2.1|^3.0",
                "symfony/stopwatch": "^2.0|^3.0",
                "symfony/yaml": "^2.0|^3.0"
            },
            "suggest": {
                "symfony/http-kernel": "Allows Symfony integration"
            },
            "bin": [
                "bin/coveralls"
            ],
            "type": "library",
            "autoload": {
                "psr-4": {
                    "Satooshi\\": "src/Satooshi/"
                }
            },
            "notification-url": "https://packagist.org/downloads/",
            "license": [
                "MIT"
            ],
            "authors": [
                {
                    "name": "Kitamura Satoshi",
                    "email": "with.no.parachute@gmail.com",
                    "homepage": "https://www.facebook.com/satooshi.jp"
                }
            ],
            "description": "PHP client library for Coveralls API",
            "homepage": "https://github.com/satooshi/php-coveralls",
            "keywords": [
                "ci",
                "coverage",
                "github",
                "test"
            ],
            "time": "2016-01-20 17:35:46"
        },
        {
            "name": "sebastian/code-unit-reverse-lookup",
            "version": "1.0.0",
            "source": {
                "type": "git",
                "url": "https://github.com/sebastianbergmann/code-unit-reverse-lookup.git",
                "reference": "c36f5e7cfce482fde5bf8d10d41a53591e0198fe"
            },
            "dist": {
                "type": "zip",
                "url": "https://api.github.com/repos/sebastianbergmann/code-unit-reverse-lookup/zipball/c36f5e7cfce482fde5bf8d10d41a53591e0198fe",
                "reference": "c36f5e7cfce482fde5bf8d10d41a53591e0198fe",
                "shasum": ""
            },
            "require": {
                "php": ">=5.6"
            },
            "require-dev": {
                "phpunit/phpunit": "~5"
            },
            "type": "library",
            "extra": {
                "branch-alias": {
                    "dev-master": "1.0.x-dev"
                }
            },
            "autoload": {
                "classmap": [
                    "src/"
                ]
            },
            "notification-url": "https://packagist.org/downloads/",
            "license": [
                "BSD-3-Clause"
            ],
            "authors": [
                {
                    "name": "Sebastian Bergmann",
                    "email": "sebastian@phpunit.de"
                }
            ],
            "description": "Looks up which function or method a line of code belongs to",
            "homepage": "https://github.com/sebastianbergmann/code-unit-reverse-lookup/",
            "time": "2016-02-13 06:45:14"
        },
        {
            "name": "sebastian/comparator",
            "version": "1.2.0",
            "source": {
                "type": "git",
                "url": "https://github.com/sebastianbergmann/comparator.git",
                "reference": "937efb279bd37a375bcadf584dec0726f84dbf22"
            },
            "dist": {
                "type": "zip",
                "url": "https://api.github.com/repos/sebastianbergmann/comparator/zipball/937efb279bd37a375bcadf584dec0726f84dbf22",
                "reference": "937efb279bd37a375bcadf584dec0726f84dbf22",
                "shasum": ""
            },
            "require": {
                "php": ">=5.3.3",
                "sebastian/diff": "~1.2",
                "sebastian/exporter": "~1.2"
            },
            "require-dev": {
                "phpunit/phpunit": "~4.4"
            },
            "type": "library",
            "extra": {
                "branch-alias": {
                    "dev-master": "1.2.x-dev"
                }
            },
            "autoload": {
                "classmap": [
                    "src/"
                ]
            },
            "notification-url": "https://packagist.org/downloads/",
            "license": [
                "BSD-3-Clause"
            ],
            "authors": [
                {
                    "name": "Jeff Welch",
                    "email": "whatthejeff@gmail.com"
                },
                {
                    "name": "Volker Dusch",
                    "email": "github@wallbash.com"
                },
                {
                    "name": "Bernhard Schussek",
                    "email": "bschussek@2bepublished.at"
                },
                {
                    "name": "Sebastian Bergmann",
                    "email": "sebastian@phpunit.de"
                }
            ],
            "description": "Provides the functionality to compare PHP values for equality",
            "homepage": "http://www.github.com/sebastianbergmann/comparator",
            "keywords": [
                "comparator",
                "compare",
                "equality"
            ],
            "time": "2015-07-26 15:48:44"
        },
        {
            "name": "sebastian/diff",
            "version": "1.4.1",
            "source": {
                "type": "git",
                "url": "https://github.com/sebastianbergmann/diff.git",
                "reference": "13edfd8706462032c2f52b4b862974dd46b71c9e"
            },
            "dist": {
                "type": "zip",
                "url": "https://api.github.com/repos/sebastianbergmann/diff/zipball/13edfd8706462032c2f52b4b862974dd46b71c9e",
                "reference": "13edfd8706462032c2f52b4b862974dd46b71c9e",
                "shasum": ""
            },
            "require": {
                "php": ">=5.3.3"
            },
            "require-dev": {
                "phpunit/phpunit": "~4.8"
            },
            "type": "library",
            "extra": {
                "branch-alias": {
                    "dev-master": "1.4-dev"
                }
            },
            "autoload": {
                "classmap": [
                    "src/"
                ]
            },
            "notification-url": "https://packagist.org/downloads/",
            "license": [
                "BSD-3-Clause"
            ],
            "authors": [
                {
                    "name": "Kore Nordmann",
                    "email": "mail@kore-nordmann.de"
                },
                {
                    "name": "Sebastian Bergmann",
                    "email": "sebastian@phpunit.de"
                }
            ],
            "description": "Diff implementation",
            "homepage": "https://github.com/sebastianbergmann/diff",
            "keywords": [
                "diff"
            ],
            "time": "2015-12-08 07:14:41"
        },
        {
            "name": "sebastian/environment",
            "version": "1.3.7",
            "source": {
                "type": "git",
                "url": "https://github.com/sebastianbergmann/environment.git",
                "reference": "4e8f0da10ac5802913afc151413bc8c53b6c2716"
            },
            "dist": {
                "type": "zip",
                "url": "https://api.github.com/repos/sebastianbergmann/environment/zipball/4e8f0da10ac5802913afc151413bc8c53b6c2716",
                "reference": "4e8f0da10ac5802913afc151413bc8c53b6c2716",
                "shasum": ""
            },
            "require": {
                "php": ">=5.3.3"
            },
            "require-dev": {
                "phpunit/phpunit": "~4.4"
            },
            "type": "library",
            "extra": {
                "branch-alias": {
                    "dev-master": "1.3.x-dev"
                }
            },
            "autoload": {
                "classmap": [
                    "src/"
                ]
            },
            "notification-url": "https://packagist.org/downloads/",
            "license": [
                "BSD-3-Clause"
            ],
            "authors": [
                {
                    "name": "Sebastian Bergmann",
                    "email": "sebastian@phpunit.de"
                }
            ],
            "description": "Provides functionality to handle HHVM/PHP environments",
            "homepage": "http://www.github.com/sebastianbergmann/environment",
            "keywords": [
                "Xdebug",
                "environment",
                "hhvm"
            ],
            "time": "2016-05-17 03:18:57"
        },
        {
            "name": "sebastian/exporter",
            "version": "1.2.2",
            "source": {
                "type": "git",
                "url": "https://github.com/sebastianbergmann/exporter.git",
                "reference": "42c4c2eec485ee3e159ec9884f95b431287edde4"
            },
            "dist": {
                "type": "zip",
                "url": "https://api.github.com/repos/sebastianbergmann/exporter/zipball/42c4c2eec485ee3e159ec9884f95b431287edde4",
                "reference": "42c4c2eec485ee3e159ec9884f95b431287edde4",
                "shasum": ""
            },
            "require": {
                "php": ">=5.3.3",
                "sebastian/recursion-context": "~1.0"
            },
            "require-dev": {
                "ext-mbstring": "*",
                "phpunit/phpunit": "~4.4"
            },
            "type": "library",
            "extra": {
                "branch-alias": {
                    "dev-master": "1.3.x-dev"
                }
            },
            "autoload": {
                "classmap": [
                    "src/"
                ]
            },
            "notification-url": "https://packagist.org/downloads/",
            "license": [
                "BSD-3-Clause"
            ],
            "authors": [
                {
                    "name": "Jeff Welch",
                    "email": "whatthejeff@gmail.com"
                },
                {
                    "name": "Volker Dusch",
                    "email": "github@wallbash.com"
                },
                {
                    "name": "Bernhard Schussek",
                    "email": "bschussek@2bepublished.at"
                },
                {
                    "name": "Sebastian Bergmann",
                    "email": "sebastian@phpunit.de"
                },
                {
                    "name": "Adam Harvey",
                    "email": "aharvey@php.net"
                }
            ],
            "description": "Provides the functionality to export PHP variables for visualization",
            "homepage": "http://www.github.com/sebastianbergmann/exporter",
            "keywords": [
                "export",
                "exporter"
            ],
            "time": "2016-06-17 09:04:28"
        },
        {
            "name": "sebastian/global-state",
            "version": "1.1.1",
            "source": {
                "type": "git",
                "url": "https://github.com/sebastianbergmann/global-state.git",
                "reference": "bc37d50fea7d017d3d340f230811c9f1d7280af4"
            },
            "dist": {
                "type": "zip",
                "url": "https://api.github.com/repos/sebastianbergmann/global-state/zipball/bc37d50fea7d017d3d340f230811c9f1d7280af4",
                "reference": "bc37d50fea7d017d3d340f230811c9f1d7280af4",
                "shasum": ""
            },
            "require": {
                "php": ">=5.3.3"
            },
            "require-dev": {
                "phpunit/phpunit": "~4.2"
            },
            "suggest": {
                "ext-uopz": "*"
            },
            "type": "library",
            "extra": {
                "branch-alias": {
                    "dev-master": "1.0-dev"
                }
            },
            "autoload": {
                "classmap": [
                    "src/"
                ]
            },
            "notification-url": "https://packagist.org/downloads/",
            "license": [
                "BSD-3-Clause"
            ],
            "authors": [
                {
                    "name": "Sebastian Bergmann",
                    "email": "sebastian@phpunit.de"
                }
            ],
            "description": "Snapshotting of global state",
            "homepage": "http://www.github.com/sebastianbergmann/global-state",
            "keywords": [
                "global state"
            ],
            "time": "2015-10-12 03:26:01"
<<<<<<< HEAD
=======
        },
        {
            "name": "sebastian/object-enumerator",
            "version": "1.0.0",
            "source": {
                "type": "git",
                "url": "https://github.com/sebastianbergmann/object-enumerator.git",
                "reference": "d4ca2fb70344987502567bc50081c03e6192fb26"
            },
            "dist": {
                "type": "zip",
                "url": "https://api.github.com/repos/sebastianbergmann/object-enumerator/zipball/d4ca2fb70344987502567bc50081c03e6192fb26",
                "reference": "d4ca2fb70344987502567bc50081c03e6192fb26",
                "shasum": ""
            },
            "require": {
                "php": ">=5.6",
                "sebastian/recursion-context": "~1.0"
            },
            "require-dev": {
                "phpunit/phpunit": "~5"
            },
            "type": "library",
            "extra": {
                "branch-alias": {
                    "dev-master": "1.0.x-dev"
                }
            },
            "autoload": {
                "classmap": [
                    "src/"
                ]
            },
            "notification-url": "https://packagist.org/downloads/",
            "license": [
                "BSD-3-Clause"
            ],
            "authors": [
                {
                    "name": "Sebastian Bergmann",
                    "email": "sebastian@phpunit.de"
                }
            ],
            "description": "Traverses array structures and object graphs to enumerate all referenced objects",
            "homepage": "https://github.com/sebastianbergmann/object-enumerator/",
            "time": "2016-01-28 13:25:10"
>>>>>>> 48e80ba2
        },
        {
            "name": "sebastian/recursion-context",
            "version": "1.0.2",
            "source": {
                "type": "git",
                "url": "https://github.com/sebastianbergmann/recursion-context.git",
                "reference": "913401df809e99e4f47b27cdd781f4a258d58791"
            },
            "dist": {
                "type": "zip",
                "url": "https://api.github.com/repos/sebastianbergmann/recursion-context/zipball/913401df809e99e4f47b27cdd781f4a258d58791",
                "reference": "913401df809e99e4f47b27cdd781f4a258d58791",
                "shasum": ""
            },
            "require": {
                "php": ">=5.3.3"
            },
            "require-dev": {
                "phpunit/phpunit": "~4.4"
            },
            "type": "library",
            "extra": {
                "branch-alias": {
                    "dev-master": "1.0.x-dev"
                }
            },
            "autoload": {
                "classmap": [
                    "src/"
                ]
            },
            "notification-url": "https://packagist.org/downloads/",
            "license": [
                "BSD-3-Clause"
            ],
            "authors": [
                {
                    "name": "Jeff Welch",
                    "email": "whatthejeff@gmail.com"
                },
                {
                    "name": "Sebastian Bergmann",
                    "email": "sebastian@phpunit.de"
                },
                {
                    "name": "Adam Harvey",
                    "email": "aharvey@php.net"
                }
            ],
            "description": "Provides functionality to recursively process PHP variables",
            "homepage": "http://www.github.com/sebastianbergmann/recursion-context",
            "time": "2015-11-11 19:50:13"
        },
        {
            "name": "sebastian/resource-operations",
            "version": "1.0.0",
            "source": {
                "type": "git",
                "url": "https://github.com/sebastianbergmann/resource-operations.git",
                "reference": "ce990bb21759f94aeafd30209e8cfcdfa8bc3f52"
            },
            "dist": {
                "type": "zip",
                "url": "https://api.github.com/repos/sebastianbergmann/resource-operations/zipball/ce990bb21759f94aeafd30209e8cfcdfa8bc3f52",
                "reference": "ce990bb21759f94aeafd30209e8cfcdfa8bc3f52",
                "shasum": ""
            },
            "require": {
                "php": ">=5.6.0"
            },
            "type": "library",
            "extra": {
                "branch-alias": {
                    "dev-master": "1.0.x-dev"
                }
            },
            "autoload": {
                "classmap": [
                    "src/"
                ]
            },
            "notification-url": "https://packagist.org/downloads/",
            "license": [
                "BSD-3-Clause"
            ],
            "authors": [
                {
                    "name": "Sebastian Bergmann",
                    "email": "sebastian@phpunit.de"
                }
            ],
            "description": "Provides a list of PHP built-in functions that operate on resources",
            "homepage": "https://www.github.com/sebastianbergmann/resource-operations",
            "time": "2015-07-28 20:34:47"
        },
        {
            "name": "sebastian/version",
            "version": "2.0.0",
            "source": {
                "type": "git",
                "url": "https://github.com/sebastianbergmann/version.git",
                "reference": "c829badbd8fdf16a0bad8aa7fa7971c029f1b9c5"
            },
            "dist": {
                "type": "zip",
                "url": "https://api.github.com/repos/sebastianbergmann/version/zipball/c829badbd8fdf16a0bad8aa7fa7971c029f1b9c5",
                "reference": "c829badbd8fdf16a0bad8aa7fa7971c029f1b9c5",
                "shasum": ""
            },
            "require": {
                "php": ">=5.6"
            },
            "type": "library",
            "extra": {
                "branch-alias": {
                    "dev-master": "2.0.x-dev"
                }
            },
            "autoload": {
                "classmap": [
                    "src/"
                ]
            },
            "notification-url": "https://packagist.org/downloads/",
            "license": [
                "BSD-3-Clause"
            ],
            "authors": [
                {
                    "name": "Sebastian Bergmann",
                    "email": "sebastian@phpunit.de",
                    "role": "lead"
                }
            ],
            "description": "Library that helps with managing the version number of Git-hosted PHP projects",
            "homepage": "https://github.com/sebastianbergmann/version",
            "time": "2016-02-04 12:56:52"
        },
        {
            "name": "squizlabs/php_codesniffer",
<<<<<<< HEAD
            "version": "2.3.4",
            "source": {
                "type": "git",
                "url": "https://github.com/squizlabs/PHP_CodeSniffer.git",
                "reference": "11a2545c44a5915f883e2e5ec12e14ed345e3ab2"
            },
            "dist": {
                "type": "zip",
                "url": "https://api.github.com/repos/squizlabs/PHP_CodeSniffer/zipball/11a2545c44a5915f883e2e5ec12e14ed345e3ab2",
                "reference": "11a2545c44a5915f883e2e5ec12e14ed345e3ab2",
=======
            "version": "2.6.2",
            "source": {
                "type": "git",
                "url": "https://github.com/squizlabs/PHP_CodeSniffer.git",
                "reference": "4edb770cb853def6e60c93abb088ad5ac2010c83"
            },
            "dist": {
                "type": "zip",
                "url": "https://api.github.com/repos/squizlabs/PHP_CodeSniffer/zipball/4edb770cb853def6e60c93abb088ad5ac2010c83",
                "reference": "4edb770cb853def6e60c93abb088ad5ac2010c83",
>>>>>>> 48e80ba2
                "shasum": ""
            },
            "require": {
                "ext-simplexml": "*",
                "ext-tokenizer": "*",
                "ext-xmlwriter": "*",
                "php": ">=5.1.2"
            },
            "require-dev": {
                "phpunit/phpunit": "~4.0"
            },
            "bin": [
                "scripts/phpcs",
                "scripts/phpcbf"
            ],
            "type": "library",
            "extra": {
                "branch-alias": {
                    "dev-master": "2.x-dev"
                }
            },
            "autoload": {
                "classmap": [
                    "CodeSniffer.php",
                    "CodeSniffer/CLI.php",
                    "CodeSniffer/Exception.php",
                    "CodeSniffer/File.php",
                    "CodeSniffer/Fixer.php",
                    "CodeSniffer/Report.php",
                    "CodeSniffer/Reporting.php",
                    "CodeSniffer/Sniff.php",
                    "CodeSniffer/Tokens.php",
                    "CodeSniffer/Reports/",
                    "CodeSniffer/Tokenizers/",
                    "CodeSniffer/DocGenerators/",
                    "CodeSniffer/Standards/AbstractPatternSniff.php",
                    "CodeSniffer/Standards/AbstractScopeSniff.php",
                    "CodeSniffer/Standards/AbstractVariableSniff.php",
                    "CodeSniffer/Standards/IncorrectPatternException.php",
                    "CodeSniffer/Standards/Generic/Sniffs/",
                    "CodeSniffer/Standards/MySource/Sniffs/",
                    "CodeSniffer/Standards/PEAR/Sniffs/",
                    "CodeSniffer/Standards/PSR1/Sniffs/",
                    "CodeSniffer/Standards/PSR2/Sniffs/",
                    "CodeSniffer/Standards/Squiz/Sniffs/",
                    "CodeSniffer/Standards/Zend/Sniffs/"
                ]
            },
            "notification-url": "https://packagist.org/downloads/",
            "license": [
                "BSD-3-Clause"
            ],
            "authors": [
                {
                    "name": "Greg Sherwood",
                    "role": "lead"
                }
            ],
            "description": "PHP_CodeSniffer tokenizes PHP, JavaScript and CSS files and detects violations of a defined set of coding standards.",
            "homepage": "http://www.squizlabs.com/php-codesniffer",
            "keywords": [
                "phpcs",
                "standards"
            ],
<<<<<<< HEAD
            "time": "2015-09-09 00:18:50"
        },
        {
            "name": "stevegrunwell/wp-enforcer",
            "version": "dev-master",
            "source": {
                "type": "git",
                "url": "https://github.com/stevegrunwell/wp-enforcer.git",
                "reference": "109abfd299ef98774f6cc33715fa7cd113cae480"
            },
            "dist": {
                "type": "zip",
                "url": "https://api.github.com/repos/stevegrunwell/wp-enforcer/zipball/109abfd299ef98774f6cc33715fa7cd113cae480",
                "reference": "109abfd299ef98774f6cc33715fa7cd113cae480",
=======
            "time": "2016-07-13 23:29:13"
        },
        {
            "name": "stevegrunwell/wp-enforcer",
            "version": "0.4.1",
            "source": {
                "type": "git",
                "url": "https://github.com/stevegrunwell/wp-enforcer.git",
                "reference": "3aea90cb0a8bbd89f1fbbba042ed025a4674c640"
            },
            "dist": {
                "type": "zip",
                "url": "https://api.github.com/repos/stevegrunwell/wp-enforcer/zipball/3aea90cb0a8bbd89f1fbbba042ed025a4674c640",
                "reference": "3aea90cb0a8bbd89f1fbbba042ed025a4674c640",
>>>>>>> 48e80ba2
                "shasum": ""
            },
            "require": {
                "wp-coding-standards/wpcs": "0.8.0"
            },
            "bin": [
                "bin/wp-enforcer"
            ],
            "type": "library",
            "notification-url": "https://packagist.org/downloads/",
            "license": [
                "MIT"
            ],
            "authors": [
                {
                    "name": "Steve Grunwell",
                    "email": "steve@stevegrunwell.com",
                    "homepage": "https://stevegrunwell.com"
                }
            ],
            "description": "Git hooks to encourage well-written WordPress.",
            "keywords": [
<<<<<<< HEAD
                "coding standards",
                "git hooks",
                "php codesniffer",
                "wordpress"
            ],
            "time": "2015-11-23 01:57:23"
        },
        {
            "name": "symfony/config",
            "version": "v2.7.6",
            "source": {
                "type": "git",
                "url": "https://github.com/symfony/config.git",
                "reference": "831f88908b51b9ce945f5e6f402931d1ac544423"
            },
            "dist": {
                "type": "zip",
                "url": "https://api.github.com/repos/symfony/config/zipball/831f88908b51b9ce945f5e6f402931d1ac544423",
                "reference": "831f88908b51b9ce945f5e6f402931d1ac544423",
=======
                "PHP_CodeSniffer",
                "coding standards",
                "git hooks",
                "wordpress"
            ],
            "time": "2016-01-06 20:19:11"
        },
        {
            "name": "symfony/config",
            "version": "v2.8.8",
            "source": {
                "type": "git",
                "url": "https://github.com/symfony/config.git",
                "reference": "0926e69411eba491803dbafb9f1f233e2ced58d0"
            },
            "dist": {
                "type": "zip",
                "url": "https://api.github.com/repos/symfony/config/zipball/0926e69411eba491803dbafb9f1f233e2ced58d0",
                "reference": "0926e69411eba491803dbafb9f1f233e2ced58d0",
>>>>>>> 48e80ba2
                "shasum": ""
            },
            "require": {
                "php": ">=5.3.9",
                "symfony/filesystem": "~2.3|~3.0.0"
            },
<<<<<<< HEAD
=======
            "suggest": {
                "symfony/yaml": "To use the yaml reference dumper"
            },
>>>>>>> 48e80ba2
            "type": "library",
            "extra": {
                "branch-alias": {
                    "dev-master": "2.8-dev"
                }
            },
            "autoload": {
                "psr-4": {
                    "Symfony\\Component\\Config\\": ""
                },
                "exclude-from-classmap": [
                    "/Tests/"
                ]
            },
            "notification-url": "https://packagist.org/downloads/",
            "license": [
                "MIT"
            ],
            "authors": [
                {
                    "name": "Fabien Potencier",
                    "email": "fabien@symfony.com"
                },
                {
                    "name": "Symfony Community",
                    "homepage": "https://symfony.com/contributors"
                }
            ],
            "description": "Symfony Config Component",
            "homepage": "https://symfony.com",
<<<<<<< HEAD
            "time": "2015-10-11 09:39:48"
        },
        {
            "name": "symfony/console",
            "version": "v2.7.6",
            "source": {
                "type": "git",
                "url": "https://github.com/symfony/console.git",
                "reference": "5efd632294c8320ea52492db22292ff853a43766"
            },
            "dist": {
                "type": "zip",
                "url": "https://api.github.com/repos/symfony/console/zipball/5efd632294c8320ea52492db22292ff853a43766",
                "reference": "5efd632294c8320ea52492db22292ff853a43766",
=======
            "time": "2016-06-29 05:31:50"
        },
        {
            "name": "symfony/console",
            "version": "v2.8.8",
            "source": {
                "type": "git",
                "url": "https://github.com/symfony/console.git",
                "reference": "c392a6ec72f2122748032c2ad6870420561ffcfa"
            },
            "dist": {
                "type": "zip",
                "url": "https://api.github.com/repos/symfony/console/zipball/c392a6ec72f2122748032c2ad6870420561ffcfa",
                "reference": "c392a6ec72f2122748032c2ad6870420561ffcfa",
>>>>>>> 48e80ba2
                "shasum": ""
            },
            "require": {
                "php": ">=5.3.9",
                "symfony/polyfill-mbstring": "~1.0"
            },
            "require-dev": {
                "psr/log": "~1.0",
<<<<<<< HEAD
                "symfony/event-dispatcher": "~2.1",
                "symfony/process": "~2.1"
=======
                "symfony/event-dispatcher": "~2.1|~3.0.0",
                "symfony/process": "~2.1|~3.0.0"
>>>>>>> 48e80ba2
            },
            "suggest": {
                "psr/log": "For using the console logger",
                "symfony/event-dispatcher": "",
                "symfony/process": ""
            },
            "type": "library",
            "extra": {
                "branch-alias": {
                    "dev-master": "2.8-dev"
                }
            },
            "autoload": {
                "psr-4": {
                    "Symfony\\Component\\Console\\": ""
                },
                "exclude-from-classmap": [
                    "/Tests/"
                ]
            },
            "notification-url": "https://packagist.org/downloads/",
            "license": [
                "MIT"
            ],
            "authors": [
                {
                    "name": "Fabien Potencier",
                    "email": "fabien@symfony.com"
                },
                {
                    "name": "Symfony Community",
                    "homepage": "https://symfony.com/contributors"
                }
            ],
            "description": "Symfony Console Component",
            "homepage": "https://symfony.com",
<<<<<<< HEAD
            "time": "2015-10-20 14:38:46"
        },
        {
            "name": "symfony/dependency-injection",
            "version": "v2.7.6",
            "source": {
                "type": "git",
                "url": "https://github.com/symfony/dependency-injection.git",
                "reference": "af284e795ec8a08c80d1fc47518fd23004b89847"
            },
            "dist": {
                "type": "zip",
                "url": "https://api.github.com/repos/symfony/dependency-injection/zipball/af284e795ec8a08c80d1fc47518fd23004b89847",
                "reference": "af284e795ec8a08c80d1fc47518fd23004b89847",
=======
            "time": "2016-06-29 07:02:14"
        },
        {
            "name": "symfony/dependency-injection",
            "version": "v2.8.8",
            "source": {
                "type": "git",
                "url": "https://github.com/symfony/dependency-injection.git",
                "reference": "2dd85de8216079d1360b2b14988cd5cdbbb49063"
            },
            "dist": {
                "type": "zip",
                "url": "https://api.github.com/repos/symfony/dependency-injection/zipball/2dd85de8216079d1360b2b14988cd5cdbbb49063",
                "reference": "2dd85de8216079d1360b2b14988cd5cdbbb49063",
>>>>>>> 48e80ba2
                "shasum": ""
            },
            "require": {
                "php": ">=5.3.9"
            },
            "conflict": {
                "symfony/expression-language": "<2.6"
            },
            "require-dev": {
<<<<<<< HEAD
                "symfony/config": "~2.2",
                "symfony/expression-language": "~2.6",
                "symfony/yaml": "~2.1"
=======
                "symfony/config": "~2.2|~3.0.0",
                "symfony/expression-language": "~2.6|~3.0.0",
                "symfony/yaml": "~2.1|~3.0.0"
>>>>>>> 48e80ba2
            },
            "suggest": {
                "symfony/config": "",
                "symfony/expression-language": "For using expressions in service container configuration",
                "symfony/proxy-manager-bridge": "Generate service proxies to lazy load them",
                "symfony/yaml": ""
            },
            "type": "library",
            "extra": {
                "branch-alias": {
                    "dev-master": "2.8-dev"
                }
            },
            "autoload": {
                "psr-4": {
                    "Symfony\\Component\\DependencyInjection\\": ""
                },
                "exclude-from-classmap": [
                    "/Tests/"
                ]
            },
            "notification-url": "https://packagist.org/downloads/",
            "license": [
                "MIT"
            ],
            "authors": [
                {
                    "name": "Fabien Potencier",
                    "email": "fabien@symfony.com"
                },
                {
                    "name": "Symfony Community",
                    "homepage": "https://symfony.com/contributors"
                }
            ],
            "description": "Symfony DependencyInjection Component",
            "homepage": "https://symfony.com",
<<<<<<< HEAD
            "time": "2015-10-27 15:38:06"
        },
        {
            "name": "symfony/event-dispatcher",
            "version": "v2.7.6",
            "source": {
                "type": "git",
                "url": "https://github.com/symfony/event-dispatcher.git",
                "reference": "87a5db5ea887763fa3a31a5471b512ff1596d9b8"
            },
            "dist": {
                "type": "zip",
                "url": "https://api.github.com/repos/symfony/event-dispatcher/zipball/87a5db5ea887763fa3a31a5471b512ff1596d9b8",
                "reference": "87a5db5ea887763fa3a31a5471b512ff1596d9b8",
=======
            "time": "2016-06-29 05:31:50"
        },
        {
            "name": "symfony/event-dispatcher",
            "version": "v2.8.8",
            "source": {
                "type": "git",
                "url": "https://github.com/symfony/event-dispatcher.git",
                "reference": "b180b70439dca70049b6b9b7e21d75e6e5d7aca9"
            },
            "dist": {
                "type": "zip",
                "url": "https://api.github.com/repos/symfony/event-dispatcher/zipball/b180b70439dca70049b6b9b7e21d75e6e5d7aca9",
                "reference": "b180b70439dca70049b6b9b7e21d75e6e5d7aca9",
>>>>>>> 48e80ba2
                "shasum": ""
            },
            "require": {
                "php": ">=5.3.9"
            },
            "require-dev": {
                "psr/log": "~1.0",
<<<<<<< HEAD
                "symfony/config": "~2.0,>=2.0.5",
                "symfony/dependency-injection": "~2.6",
                "symfony/expression-language": "~2.6",
                "symfony/stopwatch": "~2.3"
=======
                "symfony/config": "~2.0,>=2.0.5|~3.0.0",
                "symfony/dependency-injection": "~2.6|~3.0.0",
                "symfony/expression-language": "~2.6|~3.0.0",
                "symfony/stopwatch": "~2.3|~3.0.0"
>>>>>>> 48e80ba2
            },
            "suggest": {
                "symfony/dependency-injection": "",
                "symfony/http-kernel": ""
            },
            "type": "library",
            "extra": {
                "branch-alias": {
                    "dev-master": "2.8-dev"
                }
            },
            "autoload": {
                "psr-4": {
                    "Symfony\\Component\\EventDispatcher\\": ""
                },
                "exclude-from-classmap": [
                    "/Tests/"
                ]
            },
            "notification-url": "https://packagist.org/downloads/",
            "license": [
                "MIT"
            ],
            "authors": [
                {
                    "name": "Fabien Potencier",
                    "email": "fabien@symfony.com"
                },
                {
                    "name": "Symfony Community",
                    "homepage": "https://symfony.com/contributors"
                }
            ],
            "description": "Symfony EventDispatcher Component",
            "homepage": "https://symfony.com",
<<<<<<< HEAD
            "time": "2015-10-11 09:39:48"
        },
        {
            "name": "symfony/filesystem",
            "version": "v2.7.6",
            "source": {
                "type": "git",
                "url": "https://github.com/symfony/filesystem.git",
                "reference": "56fd6df73be859323ff97418d97edc1d756df6df"
            },
            "dist": {
                "type": "zip",
                "url": "https://api.github.com/repos/symfony/filesystem/zipball/56fd6df73be859323ff97418d97edc1d756df6df",
                "reference": "56fd6df73be859323ff97418d97edc1d756df6df",
                "shasum": ""
            },
            "require": {
                "php": ">=5.3.9"
=======
            "time": "2016-06-29 05:29:29"
        },
        {
            "name": "symfony/filesystem",
            "version": "v3.0.8",
            "source": {
                "type": "git",
                "url": "https://github.com/symfony/filesystem.git",
                "reference": "a108b1d603ccb52addb5da9b14a3ba259f8b3db0"
            },
            "dist": {
                "type": "zip",
                "url": "https://api.github.com/repos/symfony/filesystem/zipball/a108b1d603ccb52addb5da9b14a3ba259f8b3db0",
                "reference": "a108b1d603ccb52addb5da9b14a3ba259f8b3db0",
                "shasum": ""
            },
            "require": {
                "php": ">=5.5.9"
>>>>>>> 48e80ba2
            },
            "type": "library",
            "extra": {
                "branch-alias": {
                    "dev-master": "3.0-dev"
                }
            },
            "autoload": {
                "psr-4": {
                    "Symfony\\Component\\Filesystem\\": ""
                },
                "exclude-from-classmap": [
                    "/Tests/"
                ]
            },
            "notification-url": "https://packagist.org/downloads/",
            "license": [
                "MIT"
            ],
            "authors": [
                {
                    "name": "Fabien Potencier",
                    "email": "fabien@symfony.com"
                },
                {
                    "name": "Symfony Community",
                    "homepage": "https://symfony.com/contributors"
                }
            ],
            "description": "Symfony Filesystem Component",
            "homepage": "https://symfony.com",
<<<<<<< HEAD
            "time": "2015-10-18 20:23:18"
        },
        {
            "name": "symfony/finder",
            "version": "v2.7.6",
            "source": {
                "type": "git",
                "url": "https://github.com/symfony/finder.git",
                "reference": "2ffb4e9598db3c48eb6d0ae73b04bbf09280c59d"
            },
            "dist": {
                "type": "zip",
                "url": "https://api.github.com/repos/symfony/finder/zipball/2ffb4e9598db3c48eb6d0ae73b04bbf09280c59d",
                "reference": "2ffb4e9598db3c48eb6d0ae73b04bbf09280c59d",
=======
            "time": "2016-06-29 05:40:00"
        },
        {
            "name": "symfony/finder",
            "version": "v2.8.8",
            "source": {
                "type": "git",
                "url": "https://github.com/symfony/finder.git",
                "reference": "bf0506ef4e7778fd3f0f1f141ab5e8c1ef35dd7d"
            },
            "dist": {
                "type": "zip",
                "url": "https://api.github.com/repos/symfony/finder/zipball/bf0506ef4e7778fd3f0f1f141ab5e8c1ef35dd7d",
                "reference": "bf0506ef4e7778fd3f0f1f141ab5e8c1ef35dd7d",
>>>>>>> 48e80ba2
                "shasum": ""
            },
            "require": {
                "php": ">=5.3.9"
            },
            "type": "library",
            "extra": {
                "branch-alias": {
                    "dev-master": "2.8-dev"
                }
            },
            "autoload": {
                "psr-4": {
                    "Symfony\\Component\\Finder\\": ""
                },
                "exclude-from-classmap": [
                    "/Tests/"
                ]
            },
            "notification-url": "https://packagist.org/downloads/",
            "license": [
                "MIT"
            ],
            "authors": [
                {
                    "name": "Fabien Potencier",
                    "email": "fabien@symfony.com"
                },
                {
                    "name": "Symfony Community",
                    "homepage": "https://symfony.com/contributors"
                }
            ],
            "description": "Symfony Finder Component",
            "homepage": "https://symfony.com",
<<<<<<< HEAD
            "time": "2015-10-11 09:39:48"
        },
        {
            "name": "symfony/stopwatch",
            "version": "v2.7.6",
            "source": {
                "type": "git",
                "url": "https://github.com/symfony/stopwatch.git",
                "reference": "f8ab957c17e4b85a73c4df03bdf94ee597f2bd55"
            },
            "dist": {
                "type": "zip",
                "url": "https://api.github.com/repos/symfony/stopwatch/zipball/f8ab957c17e4b85a73c4df03bdf94ee597f2bd55",
                "reference": "f8ab957c17e4b85a73c4df03bdf94ee597f2bd55",
=======
            "time": "2016-06-29 05:29:29"
        },
        {
            "name": "symfony/polyfill-mbstring",
            "version": "v1.2.0",
            "source": {
                "type": "git",
                "url": "https://github.com/symfony/polyfill-mbstring.git",
                "reference": "dff51f72b0706335131b00a7f49606168c582594"
            },
            "dist": {
                "type": "zip",
                "url": "https://api.github.com/repos/symfony/polyfill-mbstring/zipball/dff51f72b0706335131b00a7f49606168c582594",
                "reference": "dff51f72b0706335131b00a7f49606168c582594",
>>>>>>> 48e80ba2
                "shasum": ""
            },
            "require": {
                "php": ">=5.3.3"
            },
<<<<<<< HEAD
=======
            "suggest": {
                "ext-mbstring": "For best performance"
            },
>>>>>>> 48e80ba2
            "type": "library",
            "extra": {
                "branch-alias": {
                    "dev-master": "1.2-dev"
                }
            },
            "autoload": {
                "psr-4": {
                    "Symfony\\Polyfill\\Mbstring\\": ""
                },
                "files": [
                    "bootstrap.php"
                ]
            },
            "notification-url": "https://packagist.org/downloads/",
            "license": [
                "MIT"
            ],
            "authors": [
                {
                    "name": "Nicolas Grekas",
                    "email": "p@tchwork.com"
                },
                {
                    "name": "Symfony Community",
                    "homepage": "https://symfony.com/contributors"
                }
            ],
            "description": "Symfony polyfill for the Mbstring extension",
            "homepage": "https://symfony.com",
            "keywords": [
                "compatibility",
                "mbstring",
                "polyfill",
                "portable",
                "shim"
            ],
            "time": "2016-05-18 14:26:46"
        },
        {
            "name": "symfony/stopwatch",
            "version": "v3.1.2",
            "source": {
                "type": "git",
                "url": "https://github.com/symfony/stopwatch.git",
                "reference": "bb42806b12c5f89db4ebf64af6741afe6d8457e1"
            },
            "dist": {
                "type": "zip",
                "url": "https://api.github.com/repos/symfony/stopwatch/zipball/bb42806b12c5f89db4ebf64af6741afe6d8457e1",
                "reference": "bb42806b12c5f89db4ebf64af6741afe6d8457e1",
                "shasum": ""
            },
            "require": {
                "php": ">=5.5.9"
            },
            "type": "library",
            "extra": {
                "branch-alias": {
                    "dev-master": "3.1-dev"
                }
            },
            "autoload": {
                "psr-4": {
                    "Symfony\\Component\\Stopwatch\\": ""
                },
                "exclude-from-classmap": [
                    "/Tests/"
                ]
            },
            "notification-url": "https://packagist.org/downloads/",
            "license": [
                "MIT"
            ],
            "authors": [
                {
                    "name": "Fabien Potencier",
                    "email": "fabien@symfony.com"
                },
                {
                    "name": "Symfony Community",
                    "homepage": "https://symfony.com/contributors"
                }
            ],
            "description": "Symfony Stopwatch Component",
            "homepage": "https://symfony.com",
<<<<<<< HEAD
            "time": "2015-10-12 12:42:24"
        },
        {
            "name": "symfony/translation",
            "version": "v2.7.6",
            "source": {
                "type": "git",
                "url": "https://github.com/symfony/translation.git",
                "reference": "6ccd9289ec1c71d01a49d83480de3b5293ce30c8"
            },
            "dist": {
                "type": "zip",
                "url": "https://api.github.com/repos/symfony/translation/zipball/6ccd9289ec1c71d01a49d83480de3b5293ce30c8",
                "reference": "6ccd9289ec1c71d01a49d83480de3b5293ce30c8",
=======
            "time": "2016-06-29 05:41:56"
        },
        {
            "name": "symfony/translation",
            "version": "v2.8.8",
            "source": {
                "type": "git",
                "url": "https://github.com/symfony/translation.git",
                "reference": "00334ef0b9317e5d7c7641a2b56671a1df23b7a0"
            },
            "dist": {
                "type": "zip",
                "url": "https://api.github.com/repos/symfony/translation/zipball/00334ef0b9317e5d7c7641a2b56671a1df23b7a0",
                "reference": "00334ef0b9317e5d7c7641a2b56671a1df23b7a0",
>>>>>>> 48e80ba2
                "shasum": ""
            },
            "require": {
                "php": ">=5.3.9",
                "symfony/polyfill-mbstring": "~1.0"
            },
            "conflict": {
                "symfony/config": "<2.7"
            },
            "require-dev": {
                "psr/log": "~1.0",
<<<<<<< HEAD
                "symfony/config": "~2.7",
                "symfony/intl": "~2.4",
                "symfony/yaml": "~2.2"
=======
                "symfony/config": "~2.8",
                "symfony/intl": "~2.4|~3.0.0",
                "symfony/yaml": "~2.2|~3.0.0"
>>>>>>> 48e80ba2
            },
            "suggest": {
                "psr/log": "To use logging capability in translator",
                "symfony/config": "",
                "symfony/yaml": ""
            },
            "type": "library",
            "extra": {
                "branch-alias": {
                    "dev-master": "2.8-dev"
                }
            },
            "autoload": {
                "psr-4": {
                    "Symfony\\Component\\Translation\\": ""
                },
                "exclude-from-classmap": [
                    "/Tests/"
                ]
            },
            "notification-url": "https://packagist.org/downloads/",
            "license": [
                "MIT"
            ],
            "authors": [
                {
                    "name": "Fabien Potencier",
                    "email": "fabien@symfony.com"
                },
                {
                    "name": "Symfony Community",
                    "homepage": "https://symfony.com/contributors"
                }
            ],
            "description": "Symfony Translation Component",
            "homepage": "https://symfony.com",
<<<<<<< HEAD
            "time": "2015-10-27 15:38:06"
        },
        {
            "name": "symfony/yaml",
            "version": "v2.7.6",
            "source": {
                "type": "git",
                "url": "https://github.com/symfony/yaml.git",
                "reference": "eca9019c88fbe250164affd107bc8057771f3f4d"
            },
            "dist": {
                "type": "zip",
                "url": "https://api.github.com/repos/symfony/yaml/zipball/eca9019c88fbe250164affd107bc8057771f3f4d",
                "reference": "eca9019c88fbe250164affd107bc8057771f3f4d",
=======
            "time": "2016-06-29 05:29:29"
        },
        {
            "name": "symfony/yaml",
            "version": "v2.8.8",
            "source": {
                "type": "git",
                "url": "https://github.com/symfony/yaml.git",
                "reference": "dba4bb5846798cd12f32e2d8f3f35d77045773c8"
            },
            "dist": {
                "type": "zip",
                "url": "https://api.github.com/repos/symfony/yaml/zipball/dba4bb5846798cd12f32e2d8f3f35d77045773c8",
                "reference": "dba4bb5846798cd12f32e2d8f3f35d77045773c8",
>>>>>>> 48e80ba2
                "shasum": ""
            },
            "require": {
                "php": ">=5.3.9"
            },
            "type": "library",
            "extra": {
                "branch-alias": {
                    "dev-master": "2.8-dev"
                }
            },
            "autoload": {
                "psr-4": {
                    "Symfony\\Component\\Yaml\\": ""
                },
                "exclude-from-classmap": [
                    "/Tests/"
                ]
            },
            "notification-url": "https://packagist.org/downloads/",
            "license": [
                "MIT"
            ],
            "authors": [
                {
                    "name": "Fabien Potencier",
                    "email": "fabien@symfony.com"
                },
                {
                    "name": "Symfony Community",
                    "homepage": "https://symfony.com/contributors"
                }
            ],
            "description": "Symfony Yaml Component",
            "homepage": "https://symfony.com",
<<<<<<< HEAD
            "time": "2015-10-11 09:39:48"
=======
            "time": "2016-06-29 05:29:29"
        },
        {
            "name": "webmozart/assert",
            "version": "1.0.2",
            "source": {
                "type": "git",
                "url": "https://github.com/webmozart/assert.git",
                "reference": "30eed06dd6bc88410a4ff7f77b6d22f3ce13dbde"
            },
            "dist": {
                "type": "zip",
                "url": "https://api.github.com/repos/webmozart/assert/zipball/30eed06dd6bc88410a4ff7f77b6d22f3ce13dbde",
                "reference": "30eed06dd6bc88410a4ff7f77b6d22f3ce13dbde",
                "shasum": ""
            },
            "require": {
                "php": ">=5.3.3"
            },
            "require-dev": {
                "phpunit/phpunit": "^4.6"
            },
            "type": "library",
            "extra": {
                "branch-alias": {
                    "dev-master": "1.0-dev"
                }
            },
            "autoload": {
                "psr-4": {
                    "Webmozart\\Assert\\": "src/"
                }
            },
            "notification-url": "https://packagist.org/downloads/",
            "license": [
                "MIT"
            ],
            "authors": [
                {
                    "name": "Bernhard Schussek",
                    "email": "bschussek@gmail.com"
                }
            ],
            "description": "Assertions to validate method input/output with nice error messages.",
            "keywords": [
                "assert",
                "check",
                "validate"
            ],
            "time": "2015-08-24 13:29:44"
>>>>>>> 48e80ba2
        },
        {
            "name": "wp-coding-standards/wpcs",
            "version": "0.8.0",
            "source": {
                "type": "git",
                "url": "https://github.com/WordPress-Coding-Standards/WordPress-Coding-Standards.git",
                "reference": "b3d4d8eedd8b0b7f4fdf8764df1c8b23ff099334"
            },
            "dist": {
                "type": "zip",
                "url": "https://api.github.com/repos/WordPress-Coding-Standards/WordPress-Coding-Standards/zipball/b3d4d8eedd8b0b7f4fdf8764df1c8b23ff099334",
                "reference": "b3d4d8eedd8b0b7f4fdf8764df1c8b23ff099334",
                "shasum": ""
            },
            "require": {
                "squizlabs/php_codesniffer": "~2.2"
            },
            "type": "library",
            "notification-url": "https://packagist.org/downloads/",
            "license": [
                "MIT"
            ],
            "authors": [
                {
                    "name": "Contributors",
                    "homepage": "https://github.com/WordPress-Coding-Standards/WordPress-Coding-Standards/graphs/contributors"
                }
            ],
            "description": "PHP_CodeSniffer rules (sniffs) to enforce WordPress coding conventions",
            "keywords": [
                "phpcs",
                "standards",
                "wordpress"
            ],
            "time": "2015-10-02 22:20:22"
        }
    ],
    "aliases": [],
    "minimum-stability": "stable",
    "stability-flags": {
<<<<<<< HEAD
        "10up/wp_mock": 20,
        "codeclimate/php-test-reporter": 20,
        "stevegrunwell/wp-enforcer": 20
=======
        "codeclimate/php-test-reporter": 20
>>>>>>> 48e80ba2
    },
    "prefer-stable": false,
    "prefer-lowest": false,
    "platform": [],
    "platform-dev": {
        "php": ">=5.6"
    }
}<|MERGE_RESOLUTION|>--- conflicted
+++ resolved
@@ -4,13 +4,8 @@
         "Read more about it at https://getcomposer.org/doc/01-basic-usage.md#composer-lock-the-lock-file",
         "This file is @generated automatically"
     ],
-<<<<<<< HEAD
-    "hash": "101afc7db7a5cd219032d1bca895ecf2",
-    "content-hash": "bc9aa2989c06aa79b8c4148a90162243",
-=======
     "hash": "0702320f220caa19a600aaa373a35df5",
     "content-hash": "5b06b46a1223048a3c681c010106a28e",
->>>>>>> 48e80ba2
     "packages": [],
     "packages-dev": [
         {
@@ -19,21 +14,12 @@
             "source": {
                 "type": "git",
                 "url": "https://github.com/10up/wp_mock.git",
-<<<<<<< HEAD
-                "reference": "3e032aac29063cf03eec13946597338781bc7082"
-            },
-            "dist": {
-                "type": "zip",
-                "url": "https://api.github.com/repos/10up/wp_mock/zipball/3e032aac29063cf03eec13946597338781bc7082",
-                "reference": "3e032aac29063cf03eec13946597338781bc7082",
-=======
                 "reference": "04e1e14fdcc4240a07f9f6c2e45029de5714dd3e"
             },
             "dist": {
                 "type": "zip",
                 "url": "https://api.github.com/repos/10up/wp_mock/zipball/04e1e14fdcc4240a07f9f6c2e45029de5714dd3e",
                 "reference": "04e1e14fdcc4240a07f9f6c2e45029de5714dd3e",
->>>>>>> 48e80ba2
                 "shasum": ""
             },
             "require": {
@@ -58,22 +44,6 @@
                 "GPL-2.0+"
             ],
             "description": "A mocking library to take the pain out of unit testing for WordPress",
-<<<<<<< HEAD
-            "time": "2015-08-19 23:01:51"
-        },
-        {
-            "name": "antecedent/patchwork",
-            "version": "1.3.5",
-            "source": {
-                "type": "git",
-                "url": "https://github.com/antecedent/patchwork.git",
-                "reference": "908a233f8a374f02b02ff5e3d6ba687ca506d57d"
-            },
-            "dist": {
-                "type": "zip",
-                "url": "https://api.github.com/repos/antecedent/patchwork/zipball/908a233f8a374f02b02ff5e3d6ba687ca506d57d",
-                "reference": "908a233f8a374f02b02ff5e3d6ba687ca506d57d",
-=======
             "time": "2015-03-31 18:55:45"
         },
         {
@@ -88,7 +58,6 @@
                 "type": "zip",
                 "url": "https://api.github.com/repos/antecedent/patchwork/zipball/e7b7f0104f0602d57c7085f3bf858ba171a81aef",
                 "reference": "e7b7f0104f0602d57c7085f3bf858ba171a81aef",
->>>>>>> 48e80ba2
                 "shasum": ""
             },
             "require": {
@@ -120,11 +89,7 @@
                 "runkit",
                 "testing"
             ],
-<<<<<<< HEAD
-            "time": "2015-10-09 18:20:06"
-=======
             "time": "2016-01-15 21:23:51"
->>>>>>> 48e80ba2
         },
         {
             "name": "behat/behat",
@@ -255,21 +220,12 @@
             "source": {
                 "type": "git",
                 "url": "https://github.com/codeclimate/php-test-reporter.git",
-<<<<<<< HEAD
-                "reference": "892163d67e3bd9c190d43655acb69657da765c7b"
-            },
-            "dist": {
-                "type": "zip",
-                "url": "https://api.github.com/repos/codeclimate/php-test-reporter/zipball/892163d67e3bd9c190d43655acb69657da765c7b",
-                "reference": "892163d67e3bd9c190d43655acb69657da765c7b",
-=======
                 "reference": "245ba3466af2a294a0d8e6b203eff98a86f8d6de"
             },
             "dist": {
                 "type": "zip",
                 "url": "https://api.github.com/repos/codeclimate/php-test-reporter/zipball/245ba3466af2a294a0d8e6b203eff98a86f8d6de",
                 "reference": "245ba3466af2a294a0d8e6b203eff98a86f8d6de",
->>>>>>> 48e80ba2
                 "shasum": ""
             },
             "require": {
@@ -289,9 +245,6 @@
             "type": "library",
             "extra": {
                 "branch-alias": {
-<<<<<<< HEAD
-                    "dev-master": "0.2.x-dev"
-=======
                     "dev-master": "0.3.x-dev"
                 },
                 "tools": {
@@ -299,7 +252,6 @@
                         "url": "https://github.com/box-project/box2/releases/download/2.7.2/box-2.7.2.phar",
                         "only-dev": true
                     }
->>>>>>> 48e80ba2
                 }
             },
             "autoload": {
@@ -324,11 +276,7 @@
                 "codeclimate",
                 "coverage"
             ],
-<<<<<<< HEAD
-            "time": "2015-10-15 14:41:10"
-=======
             "time": "2016-07-29 20:15:06"
->>>>>>> 48e80ba2
         },
         {
             "name": "doctrine/instantiator",
@@ -780,18 +728,6 @@
         },
         {
             "name": "phpspec/prophecy",
-<<<<<<< HEAD
-            "version": "v1.5.0",
-            "source": {
-                "type": "git",
-                "url": "https://github.com/phpspec/prophecy.git",
-                "reference": "4745ded9307786b730d7a60df5cb5a6c43cf95f7"
-            },
-            "dist": {
-                "type": "zip",
-                "url": "https://api.github.com/repos/phpspec/prophecy/zipball/4745ded9307786b730d7a60df5cb5a6c43cf95f7",
-                "reference": "4745ded9307786b730d7a60df5cb5a6c43cf95f7",
-=======
             "version": "v1.6.1",
             "source": {
                 "type": "git",
@@ -802,7 +738,6 @@
                 "type": "zip",
                 "url": "https://api.github.com/repos/phpspec/prophecy/zipball/58a8137754bc24b25740d4281399a4a3596058e0",
                 "reference": "58a8137754bc24b25740d4281399a4a3596058e0",
->>>>>>> 48e80ba2
                 "shasum": ""
             },
             "require": {
@@ -851,22 +786,6 @@
                 "spy",
                 "stub"
             ],
-<<<<<<< HEAD
-            "time": "2015-08-13 10:07:40"
-        },
-        {
-            "name": "phpunit/php-code-coverage",
-            "version": "2.2.4",
-            "source": {
-                "type": "git",
-                "url": "https://github.com/sebastianbergmann/php-code-coverage.git",
-                "reference": "eabf68b476ac7d0f73793aada060f1c1a9bf8979"
-            },
-            "dist": {
-                "type": "zip",
-                "url": "https://api.github.com/repos/sebastianbergmann/php-code-coverage/zipball/eabf68b476ac7d0f73793aada060f1c1a9bf8979",
-                "reference": "eabf68b476ac7d0f73793aada060f1c1a9bf8979",
-=======
             "time": "2016-06-07 08:13:47"
         },
         {
@@ -881,7 +800,6 @@
                 "type": "zip",
                 "url": "https://api.github.com/repos/sebastianbergmann/php-code-coverage/zipball/5f3f7e736d6319d5f1fc402aff8b026da26709a3",
                 "reference": "5f3f7e736d6319d5f1fc402aff8b026da26709a3",
->>>>>>> 48e80ba2
                 "shasum": ""
             },
             "require": {
@@ -931,11 +849,7 @@
                 "testing",
                 "xunit"
             ],
-<<<<<<< HEAD
-            "time": "2015-10-06 15:47:00"
-=======
             "time": "2016-07-26 14:39:29"
->>>>>>> 48e80ba2
         },
         {
             "name": "phpunit/php-file-iterator",
@@ -1198,18 +1112,6 @@
         },
         {
             "name": "phpunit/phpunit-mock-objects",
-<<<<<<< HEAD
-            "version": "2.3.8",
-            "source": {
-                "type": "git",
-                "url": "https://github.com/sebastianbergmann/phpunit-mock-objects.git",
-                "reference": "ac8e7a3db35738d56ee9a76e78a4e03d97628983"
-            },
-            "dist": {
-                "type": "zip",
-                "url": "https://api.github.com/repos/sebastianbergmann/phpunit-mock-objects/zipball/ac8e7a3db35738d56ee9a76e78a4e03d97628983",
-                "reference": "ac8e7a3db35738d56ee9a76e78a4e03d97628983",
-=======
             "version": "3.2.3",
             "source": {
                 "type": "git",
@@ -1220,23 +1122,16 @@
                 "type": "zip",
                 "url": "https://api.github.com/repos/sebastianbergmann/phpunit-mock-objects/zipball/b13d0d9426ced06958bd32104653526a6c998a52",
                 "reference": "b13d0d9426ced06958bd32104653526a6c998a52",
->>>>>>> 48e80ba2
                 "shasum": ""
             },
             "require": {
                 "doctrine/instantiator": "^1.0.2",
-<<<<<<< HEAD
-                "php": ">=5.3.3",
-                "phpunit/php-text-template": "~1.2",
-                "sebastian/exporter": "~1.2"
-=======
                 "php": "^5.6 || ^7.0",
                 "phpunit/php-text-template": "^1.2",
                 "sebastian/exporter": "^1.2"
             },
             "conflict": {
                 "phpunit/phpunit": "<5.4.0"
->>>>>>> 48e80ba2
             },
             "require-dev": {
                 "phpunit/phpunit": "^5.4"
@@ -1272,11 +1167,7 @@
                 "mock",
                 "xunit"
             ],
-<<<<<<< HEAD
-            "time": "2015-10-02 06:51:40"
-=======
             "time": "2016-06-12 07:37:26"
->>>>>>> 48e80ba2
         },
         {
             "name": "psr/log",
@@ -1702,8 +1593,6 @@
                 "global state"
             ],
             "time": "2015-10-12 03:26:01"
-<<<<<<< HEAD
-=======
         },
         {
             "name": "sebastian/object-enumerator",
@@ -1750,7 +1639,6 @@
             "description": "Traverses array structures and object graphs to enumerate all referenced objects",
             "homepage": "https://github.com/sebastianbergmann/object-enumerator/",
             "time": "2016-01-28 13:25:10"
->>>>>>> 48e80ba2
         },
         {
             "name": "sebastian/recursion-context",
@@ -1892,18 +1780,6 @@
         },
         {
             "name": "squizlabs/php_codesniffer",
-<<<<<<< HEAD
-            "version": "2.3.4",
-            "source": {
-                "type": "git",
-                "url": "https://github.com/squizlabs/PHP_CodeSniffer.git",
-                "reference": "11a2545c44a5915f883e2e5ec12e14ed345e3ab2"
-            },
-            "dist": {
-                "type": "zip",
-                "url": "https://api.github.com/repos/squizlabs/PHP_CodeSniffer/zipball/11a2545c44a5915f883e2e5ec12e14ed345e3ab2",
-                "reference": "11a2545c44a5915f883e2e5ec12e14ed345e3ab2",
-=======
             "version": "2.6.2",
             "source": {
                 "type": "git",
@@ -1914,7 +1790,6 @@
                 "type": "zip",
                 "url": "https://api.github.com/repos/squizlabs/PHP_CodeSniffer/zipball/4edb770cb853def6e60c93abb088ad5ac2010c83",
                 "reference": "4edb770cb853def6e60c93abb088ad5ac2010c83",
->>>>>>> 48e80ba2
                 "shasum": ""
             },
             "require": {
@@ -1979,22 +1854,6 @@
                 "phpcs",
                 "standards"
             ],
-<<<<<<< HEAD
-            "time": "2015-09-09 00:18:50"
-        },
-        {
-            "name": "stevegrunwell/wp-enforcer",
-            "version": "dev-master",
-            "source": {
-                "type": "git",
-                "url": "https://github.com/stevegrunwell/wp-enforcer.git",
-                "reference": "109abfd299ef98774f6cc33715fa7cd113cae480"
-            },
-            "dist": {
-                "type": "zip",
-                "url": "https://api.github.com/repos/stevegrunwell/wp-enforcer/zipball/109abfd299ef98774f6cc33715fa7cd113cae480",
-                "reference": "109abfd299ef98774f6cc33715fa7cd113cae480",
-=======
             "time": "2016-07-13 23:29:13"
         },
         {
@@ -2009,7 +1868,6 @@
                 "type": "zip",
                 "url": "https://api.github.com/repos/stevegrunwell/wp-enforcer/zipball/3aea90cb0a8bbd89f1fbbba042ed025a4674c640",
                 "reference": "3aea90cb0a8bbd89f1fbbba042ed025a4674c640",
->>>>>>> 48e80ba2
                 "shasum": ""
             },
             "require": {
@@ -2032,27 +1890,6 @@
             ],
             "description": "Git hooks to encourage well-written WordPress.",
             "keywords": [
-<<<<<<< HEAD
-                "coding standards",
-                "git hooks",
-                "php codesniffer",
-                "wordpress"
-            ],
-            "time": "2015-11-23 01:57:23"
-        },
-        {
-            "name": "symfony/config",
-            "version": "v2.7.6",
-            "source": {
-                "type": "git",
-                "url": "https://github.com/symfony/config.git",
-                "reference": "831f88908b51b9ce945f5e6f402931d1ac544423"
-            },
-            "dist": {
-                "type": "zip",
-                "url": "https://api.github.com/repos/symfony/config/zipball/831f88908b51b9ce945f5e6f402931d1ac544423",
-                "reference": "831f88908b51b9ce945f5e6f402931d1ac544423",
-=======
                 "PHP_CodeSniffer",
                 "coding standards",
                 "git hooks",
@@ -2072,19 +1909,15 @@
                 "type": "zip",
                 "url": "https://api.github.com/repos/symfony/config/zipball/0926e69411eba491803dbafb9f1f233e2ced58d0",
                 "reference": "0926e69411eba491803dbafb9f1f233e2ced58d0",
->>>>>>> 48e80ba2
                 "shasum": ""
             },
             "require": {
                 "php": ">=5.3.9",
                 "symfony/filesystem": "~2.3|~3.0.0"
             },
-<<<<<<< HEAD
-=======
             "suggest": {
                 "symfony/yaml": "To use the yaml reference dumper"
             },
->>>>>>> 48e80ba2
             "type": "library",
             "extra": {
                 "branch-alias": {
@@ -2115,22 +1948,6 @@
             ],
             "description": "Symfony Config Component",
             "homepage": "https://symfony.com",
-<<<<<<< HEAD
-            "time": "2015-10-11 09:39:48"
-        },
-        {
-            "name": "symfony/console",
-            "version": "v2.7.6",
-            "source": {
-                "type": "git",
-                "url": "https://github.com/symfony/console.git",
-                "reference": "5efd632294c8320ea52492db22292ff853a43766"
-            },
-            "dist": {
-                "type": "zip",
-                "url": "https://api.github.com/repos/symfony/console/zipball/5efd632294c8320ea52492db22292ff853a43766",
-                "reference": "5efd632294c8320ea52492db22292ff853a43766",
-=======
             "time": "2016-06-29 05:31:50"
         },
         {
@@ -2145,7 +1962,6 @@
                 "type": "zip",
                 "url": "https://api.github.com/repos/symfony/console/zipball/c392a6ec72f2122748032c2ad6870420561ffcfa",
                 "reference": "c392a6ec72f2122748032c2ad6870420561ffcfa",
->>>>>>> 48e80ba2
                 "shasum": ""
             },
             "require": {
@@ -2154,13 +1970,8 @@
             },
             "require-dev": {
                 "psr/log": "~1.0",
-<<<<<<< HEAD
-                "symfony/event-dispatcher": "~2.1",
-                "symfony/process": "~2.1"
-=======
                 "symfony/event-dispatcher": "~2.1|~3.0.0",
                 "symfony/process": "~2.1|~3.0.0"
->>>>>>> 48e80ba2
             },
             "suggest": {
                 "psr/log": "For using the console logger",
@@ -2197,22 +2008,6 @@
             ],
             "description": "Symfony Console Component",
             "homepage": "https://symfony.com",
-<<<<<<< HEAD
-            "time": "2015-10-20 14:38:46"
-        },
-        {
-            "name": "symfony/dependency-injection",
-            "version": "v2.7.6",
-            "source": {
-                "type": "git",
-                "url": "https://github.com/symfony/dependency-injection.git",
-                "reference": "af284e795ec8a08c80d1fc47518fd23004b89847"
-            },
-            "dist": {
-                "type": "zip",
-                "url": "https://api.github.com/repos/symfony/dependency-injection/zipball/af284e795ec8a08c80d1fc47518fd23004b89847",
-                "reference": "af284e795ec8a08c80d1fc47518fd23004b89847",
-=======
             "time": "2016-06-29 07:02:14"
         },
         {
@@ -2227,7 +2022,6 @@
                 "type": "zip",
                 "url": "https://api.github.com/repos/symfony/dependency-injection/zipball/2dd85de8216079d1360b2b14988cd5cdbbb49063",
                 "reference": "2dd85de8216079d1360b2b14988cd5cdbbb49063",
->>>>>>> 48e80ba2
                 "shasum": ""
             },
             "require": {
@@ -2237,15 +2031,9 @@
                 "symfony/expression-language": "<2.6"
             },
             "require-dev": {
-<<<<<<< HEAD
-                "symfony/config": "~2.2",
-                "symfony/expression-language": "~2.6",
-                "symfony/yaml": "~2.1"
-=======
                 "symfony/config": "~2.2|~3.0.0",
                 "symfony/expression-language": "~2.6|~3.0.0",
                 "symfony/yaml": "~2.1|~3.0.0"
->>>>>>> 48e80ba2
             },
             "suggest": {
                 "symfony/config": "",
@@ -2283,22 +2071,6 @@
             ],
             "description": "Symfony DependencyInjection Component",
             "homepage": "https://symfony.com",
-<<<<<<< HEAD
-            "time": "2015-10-27 15:38:06"
-        },
-        {
-            "name": "symfony/event-dispatcher",
-            "version": "v2.7.6",
-            "source": {
-                "type": "git",
-                "url": "https://github.com/symfony/event-dispatcher.git",
-                "reference": "87a5db5ea887763fa3a31a5471b512ff1596d9b8"
-            },
-            "dist": {
-                "type": "zip",
-                "url": "https://api.github.com/repos/symfony/event-dispatcher/zipball/87a5db5ea887763fa3a31a5471b512ff1596d9b8",
-                "reference": "87a5db5ea887763fa3a31a5471b512ff1596d9b8",
-=======
             "time": "2016-06-29 05:31:50"
         },
         {
@@ -2313,7 +2085,6 @@
                 "type": "zip",
                 "url": "https://api.github.com/repos/symfony/event-dispatcher/zipball/b180b70439dca70049b6b9b7e21d75e6e5d7aca9",
                 "reference": "b180b70439dca70049b6b9b7e21d75e6e5d7aca9",
->>>>>>> 48e80ba2
                 "shasum": ""
             },
             "require": {
@@ -2321,17 +2092,10 @@
             },
             "require-dev": {
                 "psr/log": "~1.0",
-<<<<<<< HEAD
-                "symfony/config": "~2.0,>=2.0.5",
-                "symfony/dependency-injection": "~2.6",
-                "symfony/expression-language": "~2.6",
-                "symfony/stopwatch": "~2.3"
-=======
                 "symfony/config": "~2.0,>=2.0.5|~3.0.0",
                 "symfony/dependency-injection": "~2.6|~3.0.0",
                 "symfony/expression-language": "~2.6|~3.0.0",
                 "symfony/stopwatch": "~2.3|~3.0.0"
->>>>>>> 48e80ba2
             },
             "suggest": {
                 "symfony/dependency-injection": "",
@@ -2367,26 +2131,6 @@
             ],
             "description": "Symfony EventDispatcher Component",
             "homepage": "https://symfony.com",
-<<<<<<< HEAD
-            "time": "2015-10-11 09:39:48"
-        },
-        {
-            "name": "symfony/filesystem",
-            "version": "v2.7.6",
-            "source": {
-                "type": "git",
-                "url": "https://github.com/symfony/filesystem.git",
-                "reference": "56fd6df73be859323ff97418d97edc1d756df6df"
-            },
-            "dist": {
-                "type": "zip",
-                "url": "https://api.github.com/repos/symfony/filesystem/zipball/56fd6df73be859323ff97418d97edc1d756df6df",
-                "reference": "56fd6df73be859323ff97418d97edc1d756df6df",
-                "shasum": ""
-            },
-            "require": {
-                "php": ">=5.3.9"
-=======
             "time": "2016-06-29 05:29:29"
         },
         {
@@ -2405,7 +2149,6 @@
             },
             "require": {
                 "php": ">=5.5.9"
->>>>>>> 48e80ba2
             },
             "type": "library",
             "extra": {
@@ -2437,22 +2180,6 @@
             ],
             "description": "Symfony Filesystem Component",
             "homepage": "https://symfony.com",
-<<<<<<< HEAD
-            "time": "2015-10-18 20:23:18"
-        },
-        {
-            "name": "symfony/finder",
-            "version": "v2.7.6",
-            "source": {
-                "type": "git",
-                "url": "https://github.com/symfony/finder.git",
-                "reference": "2ffb4e9598db3c48eb6d0ae73b04bbf09280c59d"
-            },
-            "dist": {
-                "type": "zip",
-                "url": "https://api.github.com/repos/symfony/finder/zipball/2ffb4e9598db3c48eb6d0ae73b04bbf09280c59d",
-                "reference": "2ffb4e9598db3c48eb6d0ae73b04bbf09280c59d",
-=======
             "time": "2016-06-29 05:40:00"
         },
         {
@@ -2467,7 +2194,6 @@
                 "type": "zip",
                 "url": "https://api.github.com/repos/symfony/finder/zipball/bf0506ef4e7778fd3f0f1f141ab5e8c1ef35dd7d",
                 "reference": "bf0506ef4e7778fd3f0f1f141ab5e8c1ef35dd7d",
->>>>>>> 48e80ba2
                 "shasum": ""
             },
             "require": {
@@ -2503,22 +2229,6 @@
             ],
             "description": "Symfony Finder Component",
             "homepage": "https://symfony.com",
-<<<<<<< HEAD
-            "time": "2015-10-11 09:39:48"
-        },
-        {
-            "name": "symfony/stopwatch",
-            "version": "v2.7.6",
-            "source": {
-                "type": "git",
-                "url": "https://github.com/symfony/stopwatch.git",
-                "reference": "f8ab957c17e4b85a73c4df03bdf94ee597f2bd55"
-            },
-            "dist": {
-                "type": "zip",
-                "url": "https://api.github.com/repos/symfony/stopwatch/zipball/f8ab957c17e4b85a73c4df03bdf94ee597f2bd55",
-                "reference": "f8ab957c17e4b85a73c4df03bdf94ee597f2bd55",
-=======
             "time": "2016-06-29 05:29:29"
         },
         {
@@ -2533,18 +2243,14 @@
                 "type": "zip",
                 "url": "https://api.github.com/repos/symfony/polyfill-mbstring/zipball/dff51f72b0706335131b00a7f49606168c582594",
                 "reference": "dff51f72b0706335131b00a7f49606168c582594",
->>>>>>> 48e80ba2
                 "shasum": ""
             },
             "require": {
                 "php": ">=5.3.3"
             },
-<<<<<<< HEAD
-=======
             "suggest": {
                 "ext-mbstring": "For best performance"
             },
->>>>>>> 48e80ba2
             "type": "library",
             "extra": {
                 "branch-alias": {
@@ -2631,22 +2337,6 @@
             ],
             "description": "Symfony Stopwatch Component",
             "homepage": "https://symfony.com",
-<<<<<<< HEAD
-            "time": "2015-10-12 12:42:24"
-        },
-        {
-            "name": "symfony/translation",
-            "version": "v2.7.6",
-            "source": {
-                "type": "git",
-                "url": "https://github.com/symfony/translation.git",
-                "reference": "6ccd9289ec1c71d01a49d83480de3b5293ce30c8"
-            },
-            "dist": {
-                "type": "zip",
-                "url": "https://api.github.com/repos/symfony/translation/zipball/6ccd9289ec1c71d01a49d83480de3b5293ce30c8",
-                "reference": "6ccd9289ec1c71d01a49d83480de3b5293ce30c8",
-=======
             "time": "2016-06-29 05:41:56"
         },
         {
@@ -2661,7 +2351,6 @@
                 "type": "zip",
                 "url": "https://api.github.com/repos/symfony/translation/zipball/00334ef0b9317e5d7c7641a2b56671a1df23b7a0",
                 "reference": "00334ef0b9317e5d7c7641a2b56671a1df23b7a0",
->>>>>>> 48e80ba2
                 "shasum": ""
             },
             "require": {
@@ -2673,15 +2362,9 @@
             },
             "require-dev": {
                 "psr/log": "~1.0",
-<<<<<<< HEAD
-                "symfony/config": "~2.7",
-                "symfony/intl": "~2.4",
-                "symfony/yaml": "~2.2"
-=======
                 "symfony/config": "~2.8",
                 "symfony/intl": "~2.4|~3.0.0",
                 "symfony/yaml": "~2.2|~3.0.0"
->>>>>>> 48e80ba2
             },
             "suggest": {
                 "psr/log": "To use logging capability in translator",
@@ -2718,22 +2401,6 @@
             ],
             "description": "Symfony Translation Component",
             "homepage": "https://symfony.com",
-<<<<<<< HEAD
-            "time": "2015-10-27 15:38:06"
-        },
-        {
-            "name": "symfony/yaml",
-            "version": "v2.7.6",
-            "source": {
-                "type": "git",
-                "url": "https://github.com/symfony/yaml.git",
-                "reference": "eca9019c88fbe250164affd107bc8057771f3f4d"
-            },
-            "dist": {
-                "type": "zip",
-                "url": "https://api.github.com/repos/symfony/yaml/zipball/eca9019c88fbe250164affd107bc8057771f3f4d",
-                "reference": "eca9019c88fbe250164affd107bc8057771f3f4d",
-=======
             "time": "2016-06-29 05:29:29"
         },
         {
@@ -2748,7 +2415,6 @@
                 "type": "zip",
                 "url": "https://api.github.com/repos/symfony/yaml/zipball/dba4bb5846798cd12f32e2d8f3f35d77045773c8",
                 "reference": "dba4bb5846798cd12f32e2d8f3f35d77045773c8",
->>>>>>> 48e80ba2
                 "shasum": ""
             },
             "require": {
@@ -2784,9 +2450,6 @@
             ],
             "description": "Symfony Yaml Component",
             "homepage": "https://symfony.com",
-<<<<<<< HEAD
-            "time": "2015-10-11 09:39:48"
-=======
             "time": "2016-06-29 05:29:29"
         },
         {
@@ -2837,7 +2500,6 @@
                 "validate"
             ],
             "time": "2015-08-24 13:29:44"
->>>>>>> 48e80ba2
         },
         {
             "name": "wp-coding-standards/wpcs",
@@ -2879,13 +2541,7 @@
     "aliases": [],
     "minimum-stability": "stable",
     "stability-flags": {
-<<<<<<< HEAD
-        "10up/wp_mock": 20,
-        "codeclimate/php-test-reporter": 20,
-        "stevegrunwell/wp-enforcer": 20
-=======
         "codeclimate/php-test-reporter": 20
->>>>>>> 48e80ba2
     },
     "prefer-stable": false,
     "prefer-lowest": false,
