--- conflicted
+++ resolved
@@ -7,11 +7,8 @@
 ## [Unreleased]
 
 * Fixed bug where warnings were being thrown when Revision Strike was being run verbosely via WP-CLI. Props @ivankruchkoff. ([#29])
-<<<<<<< HEAD
 * Re-licensed the plugin under the MIT license.
-=======
 * Updated Composer dependencies and bumped the minimum development version of PHP to 7.0 (though the plugin is still targeting PHP 5.3+). ([#32])
->>>>>>> f1916f47
 
 
 ## [0.5.0] - 2017-05-15
