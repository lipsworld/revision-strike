{
	"name"             : "stevegrunwell/revision-strike",
	"description"      : "Periodically purge old post revisions via WP Cron.",
	"type"             : "wordpress-plugin",
	"require-dev"      : {
		"php"                          : ">=5.6",
		"phpunit/phpunit"              : "^5.2",
		"10up/wp_mock"                 : "^0.1.1",
		"codeclimate/php-test-reporter": "dev-master",
<<<<<<< HEAD
		"behat/behat"                  : "~2.5",
		"stevegrunwell/wp-enforcer"    : "dev-master"
=======
		"antecedent/patchwork"         : "1.4.0",
		"behat/behat"                  : "~2.5",
		"stevegrunwell/wp-enforcer": "^0.4.1"
>>>>>>> 48e80ba2
	},
	"authors"          : [
		{
			"name" : "Steve Grunwell",
			"email": "steve@stevegrunwell.com"
		}
	],
	"post-install-cmd": [
<<<<<<< HEAD
		"./vendor/bin/wp-enforcer"
	],
	"post-update-cmd": [
		"./vendor/bin/wp-enforcer"
=======
		"wp-enforcer"
	],
	"post-update-cmd": [
		"wp-enforcer"
>>>>>>> 48e80ba2
	]
}<|MERGE_RESOLUTION|>--- conflicted
+++ resolved
@@ -7,14 +7,9 @@
 		"phpunit/phpunit"              : "^5.2",
 		"10up/wp_mock"                 : "^0.1.1",
 		"codeclimate/php-test-reporter": "dev-master",
-<<<<<<< HEAD
-		"behat/behat"                  : "~2.5",
-		"stevegrunwell/wp-enforcer"    : "dev-master"
-=======
 		"antecedent/patchwork"         : "1.4.0",
 		"behat/behat"                  : "~2.5",
 		"stevegrunwell/wp-enforcer": "^0.4.1"
->>>>>>> 48e80ba2
 	},
 	"authors"          : [
 		{
@@ -23,16 +18,9 @@
 		}
 	],
 	"post-install-cmd": [
-<<<<<<< HEAD
-		"./vendor/bin/wp-enforcer"
-	],
-	"post-update-cmd": [
-		"./vendor/bin/wp-enforcer"
-=======
 		"wp-enforcer"
 	],
 	"post-update-cmd": [
 		"wp-enforcer"
->>>>>>> 48e80ba2
 	]
 }